--- conflicted
+++ resolved
@@ -3,14 +3,6 @@
 This project provides a simple skip tracing utility that searches free public data
 sources for phone numbers associated with a property address.
 
-<<<<<<< HEAD
-## Installation
-
-```
-pip install -r requirements.txt
-```
-=======
->>>>>>> 2a2171ac
 
 ## Usage
 
@@ -18,12 +10,7 @@
 python skiptracer.py "709 W High St, Portland, IN"
 ```
 
-<<<<<<< HEAD
-Add `--debug` to print verbose scraping information and save the raw HTML
-response to `logs/debug_last.html` when no cards are found.
 
-=======
->>>>>>> 2a2171ac
 The script will attempt to look up matches on **TruePeopleSearch.com** and
 **FastPeopleSearch.com** and output a list of potential matches in the form:
 
