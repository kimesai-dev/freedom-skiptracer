--- conflicted
+++ resolved
@@ -1,74 +1,50 @@
 # freedom-skiptracer
 
-<<<<<<< HEAD
-This project provides a simple skip tracing utility that searches free public data sources for phone numbers associated with a property address.
+This project provides a simple skip tracing utility that searches free public data
+sources for phone numbers associated with a property address. It uses
+Playwright with a headless Chromium browser to better mimic real browsers and
+avoid simple anti-bot protections.
 
 ## Installation
 
 Install the dependencies with pip:
 
-```
+```bash
 pip install -r requirements.txt
-```
-
-## Usage
-
-```
-python skiptracer.py "709 W High St, Portland, IN"
-```
-
-Optional flags:
-
-- `--debug`   Save the last HTML response to `logs/debug_last.html`
-- `--visible` Launch the browser in non-headless mode
-- `--proxy`   Use the given proxy server (e.g. `http://user:pass@host:port`)
-
-The script will attempt to look up matches on **TruePeopleSearch.com** and **FastPeopleSearch.com** and output a list of potential matches in the form:
-
-```
-=======
-This project provides a simple skip tracing utility that searches free public data
-sources for phone numbers associated with a property address. It uses
-Playwright with a headless Chromium browser to better mimic real browsers and
-avoid simple anti-bot protections.
-
-## Usage
-
+Usage
 
 python skiptracer.py "709 W High St, Portland, IN"
 Optional flags:
---visible        # show the browser instead of running headless
---proxy URL      # launch the browser using a proxy
---debug          # save the last fetched HTML to logs/debug_last.html
-Use --debug to print verbose logs and save the last HTML response to
-logs/debug_last.html when a request fails or is blocked.
+--debug
+Save the last HTML response to logs/debug_last.html
+--visible
+Launch the browser in non-headless mode
+--proxy URL
+Launch the browser using a proxy (e.g., http://user:pass@host:port)
+Use --debug to print verbose logs and save the last HTML response to logs/debug_last.html when a request fails or is blocked.
 
-The script will attempt to look up matches on TruePeopleSearch.com and
-FastPeopleSearch.com and output a list of potential matches in the form:
+Output Format
 
->>>>>>> 12a74164
+The script will attempt to look up matches on TruePeopleSearch.com and FastPeopleSearch.com and output a list of potential matches in the form:
+
 [
   {
     "name": "John D Smith",
     "phones": ["+1 (260) 555-1234"],
     "city_state": "Portland, IN",
     "source": "TruePeopleSearch"
-  },
-  ...
+  }
 ]
-<<<<<<< HEAD
-```
-
-Only publicly available information is queried and returned.
-=======
 Only publicly available information is queried and returned.
 
 
 ---
 
-✅ After pasting this:
-1. Click **“Mark as resolved”**
-2. Click **“Commit merge”**
+### 🧠 After that:
 
-Let me know if you want the updated `requirements.txt` or `skiptracer.py` next — you’re resolving this repo like a pro engineer.
->>>>>>> 12a74164
+1. Save the file.
+2. In your terminal (still inside `freedom-skiptracer` folder), run:
+
+```bash
+git add README.md
+git commit -m "Resolve merge conflict in README"