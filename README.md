# freedom-skiptracer

This project provides a simple skip tracing utility that searches free public data
sources for phone numbers associated with a property address.

<<<<<<< HEAD
=======

>>>>>>> 08230ac3
## Usage

```
python skiptracer.py "709 W High St, Portland, IN"
```

<<<<<<< HEAD
Use `--debug` to save the raw HTML of the last request to `logs/debug_last.html`:

```
python skiptracer.py "709 W High St, Portland, IN" --debug
```

Install dependencies with:

```
pip install -r requirements.txt
```
=======
>>>>>>> 08230ac3

The script will attempt to look up matches on **TruePeopleSearch.com** and
**FastPeopleSearch.com** and output a list of potential matches in the form:

```
[
  {
    "name": "John D Smith",
    "phones": ["+1 (260) 555-1234"],
    "city_state": "Portland, IN",
    "source": "TruePeopleSearch"
  },
  ...
]
```

Only publicly available information is queried and returned.<|MERGE_RESOLUTION|>--- conflicted
+++ resolved
@@ -3,35 +3,19 @@
 This project provides a simple skip tracing utility that searches free public data
 sources for phone numbers associated with a property address.
 
-<<<<<<< HEAD
-=======
-
->>>>>>> 08230ac3
 ## Usage
 
-```
+```bash
 python skiptracer.py "709 W High St, Portland, IN"
-```
+Use --debug to save the raw HTML of the last request to logs/debug_last.html:
 
-<<<<<<< HEAD
-Use `--debug` to save the raw HTML of the last request to `logs/debug_last.html`:
-
-```
 python skiptracer.py "709 W High St, Portland, IN" --debug
-```
-
 Install dependencies with:
 
-```
 pip install -r requirements.txt
-```
-=======
->>>>>>> 08230ac3
+The script will attempt to look up matches on TruePeopleSearch.com and
+FastPeopleSearch.com and output a list of potential matches in the form:
 
-The script will attempt to look up matches on **TruePeopleSearch.com** and
-**FastPeopleSearch.com** and output a list of potential matches in the form:
-
-```
 [
   {
     "name": "John D Smith",
@@ -41,6 +25,17 @@
   },
   ...
 ]
-```
+Only publicly available information is queried and returned.
 
-Only publicly available information is queried and returned.+
+---
+
+### ✅ Next Steps:
+1. Replace your current `README.md` content with the version above
+2. Save the file
+3. Then commit and push:
+
+```bash
+git add README.md
+git commit -m "Resolve README.md conflicts and finalize usage section"
+git push origin main