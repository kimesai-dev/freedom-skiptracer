# freedom-skiptracer

<<<<<<< HEAD
This project provides a simple skip tracing utility that searches free public data sources for phone numbers associated with a property address. It uses Playwright with a headless Chromium browser to better mimic real browsers and avoid simple anti-bot protections. TruePeopleSearch is accessed by filling out the on-page form just like a user.
=======
This project provides a simple skip tracing utility that searches free public data sources for phone numbers associated with a property address. It uses Playwright with a headless Chromium browser to better mimic real browsers and avoid simple anti-bot protections.

The scraper launches Chromium in a persistent context so cookies and TLS fingerprints survive across runs.

>>>>>>> 70fd52f7

## Installation

Install the dependencies with pip:

```bash
pip install -r requirements.txt
```
<<<<<<< HEAD

## Usage

=======

## Usage


>>>>>>> 70fd52f7
```bash
python skiptracer.py "709 W High St, Portland, IN"
```

Optional flags:

- `--debug` – Save the last HTML response to `logs/debug_last.html`
- `--visible` – Launch the browser in non-headless mode
<<<<<<< HEAD
- `--proxy URL` – Launch the browser using a proxy (e.g., `http://user:pass@host:port`)
- `--fast` – Include FastPeopleSearch (may trigger bot checks)
- `--save` – Write results to `results.json`

Use `--debug` to print verbose logs and save the last HTML response when a request fails or is blocked.

## Output Format

The script looks up matches on TruePeopleSearch and optionally FastPeopleSearch and outputs a list of potential matches in the form:

=======
- `--proxy url1,url2` – Rotate through proxies
- `--fast` – Include FastPeopleSearch (may trigger bot checks)
- `--save` – Write results to `results.json`
- `--inspect` – Print raw card data before parsing


Use `--debug` to print verbose logs and save the last HTML response when a request fails or is blocked.

## Output Format

The script looks up matches on TruePeopleSearch and optionally FastPeopleSearch and outputs a list of potential matches in the form:

>>>>>>> 70fd52f7
```
[
  {
    "name": "John D Smith",
    "phones": ["+1 (260) 555-1234"],
    "city_state": "Portland, IN",
    "source": "TruePeopleSearch"
  }
]
```

Only publicly available information is queried and returned.<|MERGE_RESOLUTION|>--- conflicted
+++ resolved
@@ -1,14 +1,6 @@
 # freedom-skiptracer
 
-<<<<<<< HEAD
 This project provides a simple skip tracing utility that searches free public data sources for phone numbers associated with a property address. It uses Playwright with a headless Chromium browser to better mimic real browsers and avoid simple anti-bot protections. TruePeopleSearch is accessed by filling out the on-page form just like a user.
-=======
-This project provides a simple skip tracing utility that searches free public data sources for phone numbers associated with a property address. It uses Playwright with a headless Chromium browser to better mimic real browsers and avoid simple anti-bot protections.
-
-The scraper launches Chromium in a persistent context so cookies and TLS fingerprints survive across runs.
-
->>>>>>> 70fd52f7
-
 ## Installation
 
 Install the dependencies with pip:
@@ -16,16 +8,10 @@
 ```bash
 pip install -r requirements.txt
 ```
-<<<<<<< HEAD
-
-## Usage
-
-=======
 
 ## Usage
 
 
->>>>>>> 70fd52f7
 ```bash
 python skiptracer.py "709 W High St, Portland, IN"
 ```
@@ -34,7 +20,6 @@
 
 - `--debug` – Save the last HTML response to `logs/debug_last.html`
 - `--visible` – Launch the browser in non-headless mode
-<<<<<<< HEAD
 - `--proxy URL` – Launch the browser using a proxy (e.g., `http://user:pass@host:port`)
 - `--fast` – Include FastPeopleSearch (may trigger bot checks)
 - `--save` – Write results to `results.json`
@@ -43,22 +28,9 @@
 
 ## Output Format
 
-The script looks up matches on TruePeopleSearch and optionally FastPeopleSearch and outputs a list of potential matches in the form:
-
-=======
-- `--proxy url1,url2` – Rotate through proxies
-- `--fast` – Include FastPeopleSearch (may trigger bot checks)
-- `--save` – Write results to `results.json`
-- `--inspect` – Print raw card data before parsing
-
-
-Use `--debug` to print verbose logs and save the last HTML response when a request fails or is blocked.
-
-## Output Format
 
 The script looks up matches on TruePeopleSearch and optionally FastPeopleSearch and outputs a list of potential matches in the form:
 
->>>>>>> 70fd52f7
 ```
 [
   {
