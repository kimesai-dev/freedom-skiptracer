--- conflicted
+++ resolved
@@ -12,10 +12,7 @@
 
 ## Usage
 
-<<<<<<< HEAD
-=======
 
->>>>>>> 3c3ffca1
 ```bash
 python skiptracer.py "709 W High St, Portland, IN"
 ```
@@ -34,10 +31,6 @@
 
 The script looks up matches on TruePeopleSearch and optionally FastPeopleSearch and outputs a list of potential matches in the form:
 
-<<<<<<< HEAD
-=======
-
->>>>>>> 3c3ffca1
 ```
 [
   {
