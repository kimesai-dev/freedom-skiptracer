--- conflicted
+++ resolved
@@ -7,13 +7,7 @@
 
 ## Usage
 
-<<<<<<< HEAD
-```
 
-=======
-```bash
-pip install -r requirements.txt
->>>>>>> 001f25ee
 python skiptracer.py "709 W High St, Portland, IN"
 Optional flags:
 --visible        # show the browser instead of running headless
