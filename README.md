--- conflicted
+++ resolved
@@ -1,10 +1,6 @@
 # freedom-skiptracer
 
 This project provides a simple skip tracing utility that searches free public data sources for phone numbers associated with a property address. It uses Playwright with a headless Chromium browser to better mimic real browsers and avoid simple anti-bot protections.
-<<<<<<< HEAD
-=======
-
->>>>>>> 1e6ead88
 
 ## Installation
 
@@ -13,16 +9,10 @@
 ```bash
 pip install -r requirements.txt
 ```
-<<<<<<< HEAD
-
-## Usage
-
-=======
 
 ## Usage
 
 
->>>>>>> 1e6ead88
 ```bash
 python skiptracer.py "709 W High St, Portland, IN"
 ```
@@ -36,19 +26,12 @@
 - `--save` – Write results to `results.json`
 
 Use `--debug` to print verbose logs and save the last HTML response when a request fails or is blocked.
-<<<<<<< HEAD
 
 ## Output Format
 
 The script looks up matches on TruePeopleSearch and optionally FastPeopleSearch and outputs a list of potential matches in the form:
 
-=======
 
-## Output Format
-
-The script looks up matches on TruePeopleSearch and optionally FastPeopleSearch and outputs a list of potential matches in the form:
-
->>>>>>> 1e6ead88
 ```
 [
   {
