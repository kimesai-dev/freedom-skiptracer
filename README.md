--- conflicted
+++ resolved
@@ -6,16 +6,7 @@
 ## Usage
 
 ```
-<<<<<<< HEAD
-pip install -r requirements.txt
-python3 skiptracer.py "709 W High St, Portland, IN"
-```
 
-or simply:
-
-```
-=======
->>>>>>> 04e48d14
 python skiptracer.py "709 W High St, Portland, IN"
 ```
 
