--- conflicted
+++ resolved
@@ -1,28 +1,6 @@
 # freedom-skiptracer
 
 This project provides a simple skip tracing utility that searches free public data
-<<<<<<< HEAD
-sources for phone numbers associated with a property address.
-
-## Usage
-
-```
-python skiptracer.py "709 W High St, Portland, IN"
-```
-
-Optional flags:
-
-```
---visible        # show the browser instead of running headless
---proxy URL      # launch the browser using a proxy
---debug          # save the last fetched HTML to logs/debug_last.html
-```
-
-The script will attempt to look up matches on **TruePeopleSearch.com** and
-**FastPeopleSearch.com** and output a list of potential matches in the form:
-
-```
-=======
 sources for phone numbers associated with a property address. It uses
 Playwright with a headless Chromium browser to better mimic real browsers and
 avoid simple anti-bot protections.
@@ -31,14 +9,17 @@
 
 ```bash
 pip install -r requirements.txt
-python skiptracer.py "709 W High St, Portland, IN" --debug
+python skiptracer.py "709 W High St, Portland, IN"
+Optional flags:
+--visible        # show the browser instead of running headless
+--proxy URL      # launch the browser using a proxy
+--debug          # save the last fetched HTML to logs/debug_last.html
 Use --debug to print verbose logs and save the last HTML response to
 logs/debug_last.html when a request fails or is blocked.
 
 The script will attempt to look up matches on TruePeopleSearch.com and
 FastPeopleSearch.com and output a list of potential matches in the form:
 
->>>>>>> a44addd0
 [
   {
     "name": "John D Smith",
@@ -48,38 +29,13 @@
   },
   ...
 ]
-<<<<<<< HEAD
-```
-
-Only publicly available information is queried and returned.
-=======
 Only publicly available information is queried and returned.
 
 
 ---
 
-### ✅ `requirements.txt` (Final Version)
+✅ After pasting this:
+1. Click **“Mark as resolved”**
+2. Click **“Commit merge”**
 
-playwright
-beautifulsoup4
-requests
-
-
-> Note: After pulling this, you should run:
-> ```bash
-> pip install -r requirements.txt
-> playwright install
-> ```
-
----
-
-### ✅ `skiptracer.py` — Clean Version Summary
-
-If Codex has already pushed the Playwright-based version, don’t re-resolve it by hand — just choose the full Codex version during conflict resolution.
-
-But if you want to fully overwrite it manually, use this command:
-
-```bash
-git checkout --theirs skiptracer.py
-Or copy-paste the full clean version from earlier (with _fetch(), debug handling, Playwright logic, etc.)
->>>>>>> a44addd0
+Let me know if you want the updated `requirements.txt` or `skiptracer.py` next — you’re resolving this repo like a pro engineer.