--- conflicted
+++ resolved
@@ -1,11 +1,9 @@
 # freedom-skiptracer
 
 This project provides a simple skip tracing utility that searches free public data sources for phone numbers associated with a property address. It uses Playwright with a headless Chromium browser to better mimic real browsers and avoid simple anti-bot protections.
-<<<<<<< HEAD
 
 The scraper launches Chromium in a persistent context so cookies and TLS fingerprints survive across runs.
-=======
->>>>>>> e06a1b23
+
 
 ## Installation
 
@@ -14,15 +12,10 @@
 ```bash
 pip install -r requirements.txt
 ```
-<<<<<<< HEAD
 
 ## Usage
 
-=======
 
-## Usage
-
->>>>>>> e06a1b23
 ```bash
 python skiptracer.py "709 W High St, Portland, IN"
 ```
@@ -31,17 +24,11 @@
 
 - `--debug` – Save the last HTML response to `logs/debug_last.html`
 - `--visible` – Launch the browser in non-headless mode
-<<<<<<< HEAD
 - `--proxy url1,url2` – Rotate through proxies
 - `--fast` – Include FastPeopleSearch (may trigger bot checks)
 - `--save` – Write results to `results.json`
 - `--inspect` – Print raw card data before parsing
-=======
-- `--proxy URL` – Launch the browser using a proxy (e.g., `http://user:pass@host:port`)
-- `--fast` – Include FastPeopleSearch (may trigger bot checks)
-- `--save` – Write results to `results.json`
-- `--wait SECONDS` – Delay each page load to appear human
->>>>>>> e06a1b23
+
 
 Use `--debug` to print verbose logs and save the last HTML response when a request fails or is blocked.
 
