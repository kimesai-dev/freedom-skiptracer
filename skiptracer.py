--- conflicted
+++ resolved
@@ -1,5 +1,6 @@
 import argparse
 import json
+import os
 import random
 import re
 import time
@@ -15,6 +16,7 @@
     raise SystemExit(1)
 
 PHONE_RE = re.compile(r"\(?\d{3}\)?[-.\s]?\d{3}[-.\s]?\d{4}")
+BOT_TRAP_TEXT = "Server Error in '/' Application."
 
 USER_AGENTS = [
     "Mozilla/5.0 (Windows NT 10.0; Win64; x64) AppleWebKit/537.36 (KHTML, like Gecko) Chrome/120.0 Safari/537.36",
@@ -22,52 +24,23 @@
     "Mozilla/5.0 (Windows NT 10.0; Win64; x64; rv:118.0) Gecko/20100101 Firefox/118.0",
 ]
 
-VIEWPORTS = [
-    {"width": 1920, "height": 1080},
-    {"width": 1366, "height": 768},
-    {"width": 1536, "height": 864},
-    {"width": 1440, "height": 900},
-]
-
-ACCEPTS = [
-    "text/html,application/xhtml+xml,application/xml;q=0.9,image/webp,*/*;q=0.8",
-    "text/html,application/xhtml+xml,application/xml;q=0.9,image/avif,image/webp,*/*;q=0.8",
-]
-ACCEPT_LANGS = ["en-US,en;q=0.9", "en-US,en;q=0.8,fr;q=0.6", "en-US,en;q=0.7"]
-REFERERS = ["https://www.google.com/", "https://duckduckgo.com/"]
-
-BOT_TRAP_TEXT = "Server Error in '/' Application."
-
-
 def _normalize_phone(number: str) -> str:
     digits = re.sub(r"\D", "", number)
     if len(digits) == 10:
         return f"+1 ({digits[:3]}) {digits[3:6]}-{digits[6:]}"
     return number
 
-
 def _parse_phones(text: str) -> List[str]:
     phones = set()
     for match in PHONE_RE.findall(text or ""):
         phones.add(_normalize_phone(match))
     return list(phones)
 
-
 def save_debug_html(html: str) -> None:
     Path("logs").mkdir(exist_ok=True)
     Path("logs/debug_last.html").write_text(html)
 
-
-def simulate_interaction(page) -> None:
-    """Simulate minimal user interaction to lower bot detection."""
-    page.mouse.move(random.randint(100, 500), random.randint(100, 500))
-    page.mouse.wheel(0, random.randint(200, 800))
-    time.sleep(random.uniform(1, 2))
-
-
 def apply_stealth(page) -> None:
-<<<<<<< HEAD
-    """Inject deep stealth scripts into the page."""
     page.add_init_script(
         """
         Object.defineProperty(navigator, 'webdriver', {get: () => undefined});
@@ -80,9 +53,10 @@
         """
     )
 
-
-BOT_TRAP_TEXT = "Server Error in '/' Application"
-
+def simulate_interaction(page) -> None:
+    page.mouse.move(random.randint(100, 500), random.randint(100, 500))
+    page.mouse.wheel(0, random.randint(200, 800))
+    time.sleep(random.uniform(1, 2))
 
 def fetch_html(context, url: str, debug: bool) -> str:
     page = context.new_page()
@@ -100,59 +74,19 @@
     if BOT_TRAP_TEXT in html:
         page.close()
         raise ValueError("Bot trap detected")
-=======
-    plugin_count = random.randint(3, 5)
-    hardware = random.choice([2, 4, 8])
-    touch = random.choice([0, 1])
-    page.add_init_script(
-        f"""
-        Object.defineProperty(navigator, 'webdriver', {{ get: () => undefined }});
-        window.chrome = window.chrome || {{ runtime: {{}} }};
-        Object.defineProperty(navigator, 'plugins', {{ get: () => new Array({plugin_count}).fill(1) }});
-        Object.defineProperty(navigator, 'languages', {{ get: () => ['en-US', 'en'] }});
-        Object.defineProperty(navigator, 'hardwareConcurrency', {{ get: () => {hardware} }});
-        Object.defineProperty(navigator, 'maxTouchPoints', {{ get: () => {touch} }});
-        """
-    )
-
-
-def fetch_html(context, url: str, debug: bool, wait: float = 0.0) -> str:
-    page = context.new_page()
-    apply_stealth(page)
-    response = page.goto(url, wait_until="domcontentloaded", timeout=30000)
-    time.sleep(wait or random.uniform(0.3, 0.7))
-    html = page.content()
-    if debug:
-        save_debug_html(html)
-    if response and response.status >= 400:
-        if debug:
-            print(f"HTTP {response.status} — possible bot trap or error page.")
-        page.close()
-        return html
->>>>>>> e06a1b23
     page.close()
     return html
 
-
-<<<<<<< HEAD
 def search_truepeoplesearch(context, address: str, debug: bool, inspect: bool) -> List[Dict[str, object]]:
-=======
-def search_truepeoplesearch(context, address: str, wait: float, debug: bool) -> List[Dict[str, object]]:
->>>>>>> e06a1b23
     if debug:
         print("Trying TruePeopleSearch...")
-
     url = "https://www.truepeoplesearch.com/results?streetaddress=" + address.replace(" ", "+")
-    html = fetch_html(context, url, debug, wait)
-    if BOT_TRAP_TEXT in html:
+    try:
+        html = fetch_html(context, url, debug)
+    except Exception as e:
         if debug:
-            print("Bot trap detected, retrying...")
-        time.sleep(wait or random.uniform(1.0, 2.0))
-        html = fetch_html(context, url, debug, wait)
-        if BOT_TRAP_TEXT in html and debug:
-            print("Bot trap page persisted after retry.")
-            return []
-
+            print(f"TruePeopleSearch failed: {e}")
+        return []
     soup = BeautifulSoup(html, "html.parser")
     cards = soup.select("div.card")
     if debug:
@@ -160,7 +94,6 @@
     if inspect:
         for card in cards:
             print("TPS card:\n", card.get_text(" ", strip=True))
-
     results = []
     for card in cards:
         name_el = card.find("a", href=re.compile("/details"))
@@ -179,18 +112,17 @@
             })
     return results
 
-
-<<<<<<< HEAD
 def search_fastpeoplesearch(context, address: str, debug: bool, inspect: bool) -> List[Dict[str, object]]:
-=======
-def search_fastpeoplesearch(context, address: str, wait: float, debug: bool) -> List[Dict[str, object]]:
->>>>>>> e06a1b23
     if debug:
         print("Trying FastPeopleSearch...")
-
     slug = address.lower().replace(",", "").replace(" ", "-")
     url = f"https://www.fastpeoplesearch.com/address/{slug}"
-    html = fetch_html(context, url, debug, wait)
+    try:
+        html = fetch_html(context, url, debug)
+    except Exception as e:
+        if debug:
+            print(f"FastPeopleSearch failed: {e}")
+        return []
     soup = BeautifulSoup(html, "html.parser")
     cards = soup.select("div.card")
     if debug:
@@ -198,7 +130,6 @@
     if inspect:
         for card in cards:
             print("FPS card:\n", card.get_text(" ", strip=True))
-
     results = []
     for card in cards:
         name_el = card.find("a", href=re.compile("/person"))
@@ -217,16 +148,7 @@
             })
     return results
 
-
-<<<<<<< HEAD
-def _run_scrape(
-    address: str,
-    visible: bool,
-    proxy: str | None,
-    include_fastpeoplesearch: bool,
-    debug: bool,
-    inspect: bool,
-) -> List[Dict[str, object]]:
+def _run_scrape(address: str, visible: bool, proxy: str | None, include_fps: bool, debug: bool, inspect: bool) -> List[Dict[str, object]]:
     ua = random.choice(USER_AGENTS)
     user_data_dir = f"/tmp/persistent-profile-{random.randint(0, 1_000_000)}"
     os.makedirs(user_data_dir, exist_ok=True)
@@ -241,55 +163,13 @@
             **launch_args,
         )
         results = search_truepeoplesearch(context, address, debug, inspect)
-
-        if include_fastpeoplesearch:
-            try:
-                fps_results = search_fastpeoplesearch(context, address, debug, inspect)
-                results.extend(fps_results)
-            except Exception as exc:  # pragma: no cover - network call
-                if debug:
-                    print(f"FastPeopleSearch failed: {exc}")
+        if include_fps:
+            fps_results = search_fastpeoplesearch(context, address, debug, inspect)
+            results.extend(fps_results)
         context.close()
-=======
-def skip_trace(address: str, visible: bool = False, proxy: str | None = None, include_fastpeoplesearch: bool = False, wait: float = 0.0, debug: bool = False) -> List[Dict[str, object]]:
-    ua = random.choice(USER_AGENTS)
-    viewport = random.choice(VIEWPORTS)
-
-    def pick_proxy(value: str | None) -> str | None:
-        if not value:
-            return None
-        choices = [p.strip() for p in value.split(",") if p.strip()]
-        return random.choice(choices) if choices else None
-
-    with sync_playwright() as p:
-        launch_args = {"headless": not visible}
-        selected_proxy = pick_proxy(proxy)
-        if selected_proxy:
-            launch_args["proxy"] = {"server": selected_proxy}
-        browser = p.chromium.launch(**launch_args)
-        context = browser.new_context(user_agent=ua, viewport=viewport)
-        results = search_truepeoplesearch(context, address, wait, debug)
-
-        if include_fastpeoplesearch:
-            try:
-                fps_results = search_fastpeoplesearch(context, address, wait, debug)
-                results.extend(fps_results)
-            except Exception as exc:
-                if debug:
-                    print(f"FastPeopleSearch failed: {exc}")
-        browser.close()
->>>>>>> e06a1b23
     return results
 
-
-def skip_trace(
-    address: str,
-    visible: bool = False,
-    proxies: List[str] | None = None,
-    include_fastpeoplesearch: bool = False,
-    debug: bool = False,
-    inspect: bool = False,
-) -> List[Dict[str, object]]:
+def skip_trace(address: str, visible: bool = False, proxies: List[str] | None = None, include_fastpeoplesearch: bool = False, debug: bool = False, inspect: bool = False) -> List[Dict[str, object]]:
     proxies = proxies or [None]
     for proxy in proxies:
         try:
@@ -298,37 +178,20 @@
             results = _run_scrape(address, visible, proxy, include_fastpeoplesearch, debug, inspect)
             if results:
                 return results
-        except Exception as exc:  # pragma: no cover - network call
+        except Exception as exc:
             if debug:
                 print(f"Attempt with {proxy or 'no proxy'} failed: {exc}")
     return []
 
-
 def main() -> None:
-    parser = argparse.ArgumentParser(description="Free skip tracing")
+    parser = argparse.ArgumentParser(description="Autonomous skip tracing tool")
     parser.add_argument("address", help="Property address")
-    parser.add_argument("--debug", action="store_true", help="Save last HTML response")
-    parser.add_argument("--visible", action="store_true", help="Run browser visibly")
-<<<<<<< HEAD
-    parser.add_argument(
-        "--proxy",
-        help="Comma-separated proxy list e.g. http://host1:port,http://host2:port",
-    )
-    parser.add_argument(
-        "--fast",
-        action="store_true",
-        help="Include FastPeopleSearch (may trigger bot checks)",
-    )
-    parser.add_argument(
-        "--save",
-        action="store_true",
-        help="Write results to results.json",
-    )
-    parser.add_argument(
-        "--inspect",
-        action="store_true",
-        help="Print raw card data for debugging",
-    )
+    parser.add_argument("--debug", action="store_true", help="Save HTML and log status codes")
+    parser.add_argument("--visible", action="store_true", help="Show browser during scrape")
+    parser.add_argument("--proxy", help="Comma-separated proxies (http://host1:port,http://host2:port)")
+    parser.add_argument("--fast", action="store_true", help="Include FastPeopleSearch")
+    parser.add_argument("--save", action="store_true", help="Write results to results.json")
+    parser.add_argument("--inspect", action="store_true", help="Print raw HTML card text")
     args = parser.parse_args()
 
     proxy_list = args.proxy.split(",") if args.proxy else None
@@ -339,21 +202,6 @@
         include_fastpeoplesearch=args.fast,
         debug=args.debug,
         inspect=args.inspect,
-=======
-    parser.add_argument("--proxy", help="Proxy server e.g. http://user:pass@host:port")
-    parser.add_argument("--fast", action="store_true", help="Include FastPeopleSearch (may trigger bot checks)")
-    parser.add_argument("--save", action="store_true", help="Write results to results.json")
-    parser.add_argument("--wait", type=float, default=0.0, help="Seconds to wait after each page load")
-    args = parser.parse_args()
-
-    matches = skip_trace(
-        args.address,
-        visible=args.visible,
-        proxy=args.proxy,
-        include_fastpeoplesearch=args.fast,
-        wait=args.wait,
-        debug=args.debug,
->>>>>>> e06a1b23
     )
 
     if args.save:
@@ -364,6 +212,5 @@
     else:
         print("No matches found for this address.")
 
-
 if __name__ == "__main__":
     main()