import argparse
import json
import os
import random
import re
import time
from pathlib import Path
from typing import List, Dict
from urllib.parse import quote_plus

try:
    from bs4 import BeautifulSoup
    from playwright.sync_api import sync_playwright
except ImportError as exc:
    missing = str(exc).split("'")[1]
    print(f"Missing dependency: install with `pip install {missing}`")
    raise SystemExit(1)

PHONE_RE = re.compile(r"\(?\d{3}\)?[-.\s]?\d{3}[-.\s]?\d{4}")

# Common desktop user agents
USER_AGENTS = [
    "Mozilla/5.0 (Windows NT 10.0; Win64; x64) AppleWebKit/537.36 (KHTML, like Gecko) Chrome/120.0 Safari/537.36",
    "Mozilla/5.0 (Macintosh; Intel Mac OS X 10_15_7) AppleWebKit/537.36 (KHTML, like Gecko) Chrome/119.0 Safari/537.36",
    "Mozilla/5.0 (Windows NT 10.0; Win64; x64; rv:118.0) Gecko/20100101 Firefox/118.0",
]


def _normalize_phone(number: str) -> str:
    digits = re.sub(r"\D", "", number)
    if len(digits) == 10:
        return f"+1 ({digits[:3]}) {digits[3:6]}-{digits[6:]}"
    return number


def _parse_phones(text: str) -> List[str]:
    phones = set()
    for match in PHONE_RE.findall(text or ""):
        phones.add(_normalize_phone(match))
    return list(phones)


def save_debug_html(html: str) -> None:
    Path("logs").mkdir(exist_ok=True)
    Path("logs/debug_last.html").write_text(html)


def apply_stealth(page) -> None:
    """Inject basic stealth scripts into the page."""
    page.add_init_script(
        """
        Object.defineProperty(navigator, 'webdriver', {get: () => undefined});
        window.chrome = window.chrome || { runtime: {} };
        Object.defineProperty(navigator, 'plugins', { get: () => [1, 2, 3] });
        Object.defineProperty(navigator, 'languages', { get: () => ['en-US', 'en'] });
        """
    )


def search_truepeoplesearch(context, address: str, debug: bool, inspect: bool) -> List[Dict[str, object]]:
    if debug:
        print("Trying TruePeopleSearch...")

    page = context.new_page()
    apply_stealth(page)
    page.goto("https://www.truepeoplesearch.com/", wait_until="domcontentloaded", timeout=30000)

    try:
        page.click("a[href*='Address']", timeout=5000)
    except Exception:
        if debug:
            print("Failed to click Address tab")

    try:
        address_input = page.locator("input[placeholder*='City']").first
        address_input.wait_for(timeout=5000)
        address_input.type(address, delay=75)
    except Exception:
        if debug:
            print("Failed to locate or type into address input field")
        html = page.content()
        if debug:
            save_debug_html(html)
        page.close()
        return []

    try:
        page.click("button[type='submit']")
    except Exception:
        try:
            page.keyboard.press("Enter")
        except Exception:
            if debug:
                print("Failed to submit address search")
            page.close()
            return []

    page.wait_for_load_state("domcontentloaded")
    html = page.content()
    if debug:
        save_debug_html(html)

    soup = BeautifulSoup(html, "html.parser")
    cards = soup.select("div.card a[href*='/details']")
    if debug:
        print(f"Found {len(cards)} cards on TruePeopleSearch")
    if inspect:
        for card in cards:
            print("TPS card:\n", card.get_text(" ", strip=True))

    results = []
    for link in cards:
        href = link.get("href")
        if not href:
            continue
        detail_url = href if href.startswith("http") else f"https://www.truepeoplesearch.com{href}"
        detail_html = fetch_html(context, detail_url, debug)
        detail_soup = BeautifulSoup(detail_html, "html.parser")
        name_el = detail_soup.find(["h1", "h2", "strong"])
        name = name_el.get_text(strip=True) if name_el else ""
        loc_el = detail_soup.find(string=re.compile("Current Address", re.I))
        if loc_el and loc_el.find_parent("div"):
            location_div = loc_el.find_parent("div").find_next_sibling("div")
            location = location_div.get_text(strip=True) if location_div else ""
        else:
            location = ""
        phones = _parse_phones(detail_soup.get_text(" "))
        if name or phones:
            results.append({
                "name": name,
                "phones": phones,
                "city_state": location,
                "source": "TruePeopleSearch",
            })
<<<<<<< HEAD
    return results


def search_fastpeoplesearch(context, address: str, debug: bool) -> List[Dict[str, object]]:
    if debug:
        print("Trying FastPeopleSearch...")

    slug = address.lower().replace(",", "").replace(" ", "-")
    url = f"https://www.fastpeoplesearch.com/address/{slug}"
    html = fetch_html(context, url, debug)
    soup = BeautifulSoup(html, "html.parser")
    cards = soup.select("div.card")
    if debug:
        print(f"Found {len(cards)} cards on FastPeopleSearch")

    results = []
    for card in cards:
        name_el = card.find("a", href=re.compile("/person"))
        if not name_el:
            continue
        name = name_el.get_text(strip=True)
        loc_el = card.find("div", class_=re.compile("address"))
        location = loc_el.get_text(strip=True) if loc_el else ""
        phones = _parse_phones(card.get_text(" "))
        if name or phones:
            results.append({
                "name": name,
                "phones": phones,
                "city_state": location,
                "source": "FastPeopleSearch",
            })
    return results


def skip_trace(
    address: str,
    visible: bool = False,
    proxy: str | None = None,
    include_fastpeoplesearch: bool = False,
    debug: bool = False,
) -> List[Dict[str, object]]:
    ua = random.choice(USER_AGENTS)
    with sync_playwright() as p:
        launch_args = {"headless": not visible}
        if proxy:
            launch_args["proxy"] = {"server": proxy}
        browser = p.chromium.launch(**launch_args)
        context = browser.new_context(
            user_agent=ua, viewport={"width": 1366, "height": 768}
        )
        results = search_truepeoplesearch(context, address, debug)

        if include_fastpeoplesearch:
            try:
                fps_results = search_fastpeoplesearch(context, address, debug)
                results.extend(fps_results)
            except Exception as exc:  # pragma: no cover - network call
                if debug:
                    print(f"FastPeopleSearch failed: {exc}")
        browser.close()
    return results


def main() -> None:
    parser = argparse.ArgumentParser(description="Free skip tracing")
    parser.add_argument("address", help="Property address")
    parser.add_argument("--debug", action="store_true", help="Save last HTML response")
    parser.add_argument("--visible", action="store_true", help="Run browser visibly")
    parser.add_argument("--proxy", help="Proxy server e.g. http://user:pass@host:port")
    parser.add_argument(
        "--fast",
        action="store_true",
        help="Include FastPeopleSearch (may trigger bot checks)",
    )
    parser.add_argument(
        "--save",
        action="store_true",
        help="Write results to results.json",
    )
    args = parser.parse_args()

    matches = skip_trace(
        args.address,
        visible=args.visible,
        proxy=args.proxy,
        include_fastpeoplesearch=args.fast,
        debug=args.debug,
    )

    if args.save:
        Path("results.json").write_text(json.dumps(matches, indent=2))

    if matches:
        print(json.dumps(matches, indent=2))
    else:
        print("No matches found for this address.")



if __name__ == "__main__":
    main()
=======
    page.close()
    return results
>>>>>>> 3c3ffca1
<|MERGE_RESOLUTION|>--- conflicted
+++ resolved
@@ -18,13 +18,11 @@
 
 PHONE_RE = re.compile(r"\(?\d{3}\)?[-.\s]?\d{3}[-.\s]?\d{4}")
 
-# Common desktop user agents
 USER_AGENTS = [
     "Mozilla/5.0 (Windows NT 10.0; Win64; x64) AppleWebKit/537.36 (KHTML, like Gecko) Chrome/120.0 Safari/537.36",
     "Mozilla/5.0 (Macintosh; Intel Mac OS X 10_15_7) AppleWebKit/537.36 (KHTML, like Gecko) Chrome/119.0 Safari/537.36",
     "Mozilla/5.0 (Windows NT 10.0; Win64; x64; rv:118.0) Gecko/20100101 Firefox/118.0",
 ]
-
 
 def _normalize_phone(number: str) -> str:
     digits = re.sub(r"\D", "", number)
@@ -32,21 +30,17 @@
         return f"+1 ({digits[:3]}) {digits[3:6]}-{digits[6:]}"
     return number
 
-
 def _parse_phones(text: str) -> List[str]:
     phones = set()
     for match in PHONE_RE.findall(text or ""):
         phones.add(_normalize_phone(match))
     return list(phones)
 
-
 def save_debug_html(html: str) -> None:
     Path("logs").mkdir(exist_ok=True)
     Path("logs/debug_last.html").write_text(html)
 
-
 def apply_stealth(page) -> None:
-    """Inject basic stealth scripts into the page."""
     page.add_init_script(
         """
         Object.defineProperty(navigator, 'webdriver', {get: () => undefined});
@@ -55,7 +49,6 @@
         Object.defineProperty(navigator, 'languages', { get: () => ['en-US', 'en'] });
         """
     )
-
 
 def search_truepeoplesearch(context, address: str, debug: bool, inspect: bool) -> List[Dict[str, object]]:
     if debug:
@@ -132,109 +125,5 @@
                 "city_state": location,
                 "source": "TruePeopleSearch",
             })
-<<<<<<< HEAD
-    return results
-
-
-def search_fastpeoplesearch(context, address: str, debug: bool) -> List[Dict[str, object]]:
-    if debug:
-        print("Trying FastPeopleSearch...")
-
-    slug = address.lower().replace(",", "").replace(" ", "-")
-    url = f"https://www.fastpeoplesearch.com/address/{slug}"
-    html = fetch_html(context, url, debug)
-    soup = BeautifulSoup(html, "html.parser")
-    cards = soup.select("div.card")
-    if debug:
-        print(f"Found {len(cards)} cards on FastPeopleSearch")
-
-    results = []
-    for card in cards:
-        name_el = card.find("a", href=re.compile("/person"))
-        if not name_el:
-            continue
-        name = name_el.get_text(strip=True)
-        loc_el = card.find("div", class_=re.compile("address"))
-        location = loc_el.get_text(strip=True) if loc_el else ""
-        phones = _parse_phones(card.get_text(" "))
-        if name or phones:
-            results.append({
-                "name": name,
-                "phones": phones,
-                "city_state": location,
-                "source": "FastPeopleSearch",
-            })
-    return results
-
-
-def skip_trace(
-    address: str,
-    visible: bool = False,
-    proxy: str | None = None,
-    include_fastpeoplesearch: bool = False,
-    debug: bool = False,
-) -> List[Dict[str, object]]:
-    ua = random.choice(USER_AGENTS)
-    with sync_playwright() as p:
-        launch_args = {"headless": not visible}
-        if proxy:
-            launch_args["proxy"] = {"server": proxy}
-        browser = p.chromium.launch(**launch_args)
-        context = browser.new_context(
-            user_agent=ua, viewport={"width": 1366, "height": 768}
-        )
-        results = search_truepeoplesearch(context, address, debug)
-
-        if include_fastpeoplesearch:
-            try:
-                fps_results = search_fastpeoplesearch(context, address, debug)
-                results.extend(fps_results)
-            except Exception as exc:  # pragma: no cover - network call
-                if debug:
-                    print(f"FastPeopleSearch failed: {exc}")
-        browser.close()
-    return results
-
-
-def main() -> None:
-    parser = argparse.ArgumentParser(description="Free skip tracing")
-    parser.add_argument("address", help="Property address")
-    parser.add_argument("--debug", action="store_true", help="Save last HTML response")
-    parser.add_argument("--visible", action="store_true", help="Run browser visibly")
-    parser.add_argument("--proxy", help="Proxy server e.g. http://user:pass@host:port")
-    parser.add_argument(
-        "--fast",
-        action="store_true",
-        help="Include FastPeopleSearch (may trigger bot checks)",
-    )
-    parser.add_argument(
-        "--save",
-        action="store_true",
-        help="Write results to results.json",
-    )
-    args = parser.parse_args()
-
-    matches = skip_trace(
-        args.address,
-        visible=args.visible,
-        proxy=args.proxy,
-        include_fastpeoplesearch=args.fast,
-        debug=args.debug,
-    )
-
-    if args.save:
-        Path("results.json").write_text(json.dumps(matches, indent=2))
-
-    if matches:
-        print(json.dumps(matches, indent=2))
-    else:
-        print("No matches found for this address.")
-
-
-
-if __name__ == "__main__":
-    main()
-=======
     page.close()
-    return results
->>>>>>> 3c3ffca1
+    return results