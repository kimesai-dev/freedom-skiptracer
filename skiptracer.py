import argparse
import json
import random
import re
import time
from pathlib import Path
from typing import Dict, List

try:
    from bs4 import BeautifulSoup
    from playwright.sync_api import sync_playwright
except ImportError as exc:
    missing = str(exc).split("'")[1]
    print(f"Missing dependency: install with `pip install {missing}`")
    raise SystemExit(1)

PHONE_RE = re.compile(r"\(?\d{3}\)?[-.\s]?\d{3}[-.\s]?\d{4}")

USER_AGENTS = [
    "Mozilla/5.0 (Windows NT 10.0; Win64; x64) AppleWebKit/537.36 (KHTML, like Gecko) Chrome/120.0 Safari/537.36",
    "Mozilla/5.0 (Macintosh; Intel Mac OS X 10_15_7) AppleWebKit/537.36 (KHTML, like Gecko) Chrome/119.0 Safari/537.36",
    "Mozilla/5.0 (Windows NT 10.0; Win64; x64; rv:118.0) Gecko/20100101 Firefox/118.0",
]
BOT_TRAP_TEXT = "Server Error in '/' Application."
VIEWPORTS = [{"width": 1366, "height": 768}, {"width": 1920, "height": 1080}, {"width": 1600, "height": 900}]


VIEWPORTS = [
    {"width": 1920, "height": 1080},
    {"width": 1366, "height": 768},
    {"width": 1536, "height": 864},
    {"width": 1440, "height": 900},
]

ACCEPTS = [
    "text/html,application/xhtml+xml,application/xml;q=0.9,image/webp,*/*;q=0.8",
    "text/html,application/xhtml+xml,application/xml;q=0.9,image/avif,image/webp,*/*;q=0.8",
]
ACCEPT_LANGS = ["en-US,en;q=0.9", "en-US,en;q=0.8,fr;q=0.6", "en-US,en;q=0.7"]
REFERERS = ["https://www.google.com/", "https://duckduckgo.com/"]

BOT_TRAP_TEXT = "Server Error in '/' Application."


def _normalize_phone(number: str) -> str:
    digits = re.sub(r"\D", "", number)
    if len(digits) == 10:
        return f"+1 ({digits[:3]}) {digits[3:6]}-{digits[6:]}"
    return number


def _parse_phones(text: str) -> List[str]:
    phones = set()
    for match in PHONE_RE.findall(text or ""):
        phones.add(_normalize_phone(match))
    return list(phones)


def save_debug_html(html: str) -> None:
    Path("logs").mkdir(exist_ok=True)
    Path("logs/debug_last.html").write_text(html)


def apply_stealth(page) -> None:
<<<<<<< HEAD
    """Inject basic stealth scripts into the page."""

    plugin_count = random.randint(3, 5)
    hardware = random.choice([2, 4, 8])
    touch = random.choice([0, 1])
    page.add_init_script(
        f"""
        Object.defineProperty(navigator, 'webdriver', {{ get: () => undefined }});
        window.chrome = window.chrome || {{ runtime: {{}} }};
        Object.defineProperty(navigator, 'plugins', {{ get: () => new Array({{plugin_count}}).fill(1) }});
        Object.defineProperty(navigator, 'languages', {{ get: () => ['en-US', 'en'] }});
        Object.defineProperty(navigator, 'hardwareConcurrency', {{ get: () => {{hardware}} }});
        Object.defineProperty(navigator, 'maxTouchPoints', {{ get: () => {{touch}} }});
        """
    )

def fetch_html(context, url: str, debug: bool, wait: float = 0.0) -> str:
    page = context.new_page()
    apply_stealth(page)
    response = page.goto(url, wait_until="domcontentloaded", timeout=30000)
    time.sleep(wait or random.uniform(0.3, 0.7))
=======
    vendor = random.choice(["Google Inc.", "Apple Computer, Inc.", "Microsoft Corporation"])
    languages = random.choice([
        ["en-US", "en"],
        ["en-US", "en", "fr"],
        ["en-US"],
    ])
    page.add_init_script(
        f"""
        Object.defineProperty(navigator, 'webdriver', {{get: () => undefined}});
        window.chrome = window.chrome || {{ runtime: {{}} }};
        Object.defineProperty(navigator, 'plugins', {{ get: () => [1, 2, 3, 4] }});
        Object.defineProperty(navigator, 'languages', {{ get: () => {json.dumps(languages)} }});
        Object.defineProperty(navigator, 'vendor', {{ get: () => '{vendor}' }});
        """
    )


def fetch_html(context, url: str, debug: bool, wait: float) -> str:
    page = context.new_page()
    apply_stealth(page)
    response = page.goto(url, wait_until="domcontentloaded", timeout=30000)
    time.sleep(random.uniform(1, 2) + wait)
>>>>>>> 1affe35e
    html = page.content()
    if debug:
        save_debug_html(html)
    if response and response.status >= 400:
        if debug:
            print(f"HTTP {response.status} — possible bot trap or error page.")
        page.close()
        return html
    page.close()
    return html

<<<<<<< HEAD
=======

def is_bot_trap(html: str) -> bool:
    return BOT_TRAP_TEXT in html


>>>>>>> 1affe35e
def search_truepeoplesearch(context, address: str, wait: float, debug: bool) -> List[Dict[str, object]]:
    if debug:
        print("Trying TruePeopleSearch...")

    url = "https://www.truepeoplesearch.com/results?streetaddress=" + address.replace(" ", "+")
    html = fetch_html(context, url, debug, wait)
<<<<<<< HEAD
    if BOT_TRAP_TEXT in html:
        if debug:
            print("Bot trap detected, retrying...")
        time.sleep(wait or random.uniform(1.0, 2.0))
        html = fetch_html(context, url, debug, wait)
        if BOT_TRAP_TEXT in html and debug:
            print("Bot trap page persisted after retry.")
=======
    if is_bot_trap(html):
        if debug:
            print("Bot trap detected on TruePeopleSearch. Retrying...")
        time.sleep(random.uniform(1, 2) + wait)
        html = fetch_html(context, url, debug, wait)
        if is_bot_trap(html):
            if debug:
                print("Still blocked by bot trap on TruePeopleSearch.")
            return []

>>>>>>> 1affe35e
    soup = BeautifulSoup(html, "html.parser")
    cards = soup.select("div.card")
    if debug:
        print(f"Found {len(cards)} cards on TruePeopleSearch")

    results = []
    for card in cards:
        name_el = card.find("a", href=re.compile("/details"))
        if not name_el:
            continue
        name = name_el.get_text(strip=True)
        loc_el = card.find("div", class_=re.compile("address"))
        location = loc_el.get_text(strip=True) if loc_el else ""
        phones = _parse_phones(card.get_text(" "))
        if name or phones:
            results.append({
                "name": name,
                "phones": phones,
                "city_state": location,
                "source": "TruePeopleSearch",
            })
<<<<<<< HEAD
=======
    return results


>>>>>>> 1affe35e
def search_fastpeoplesearch(context, address: str, wait: float, debug: bool) -> List[Dict[str, object]]:
    if debug:
        print("Trying FastPeopleSearch...")

    slug = address.lower().replace(",", "").replace(" ", "-")
    url = f"https://www.fastpeoplesearch.com/address/{slug}"
    html = fetch_html(context, url, debug, wait)
    soup = BeautifulSoup(html, "html.parser")
    cards = soup.select("div.card")
    if debug:
        print(f"Found {len(cards)} cards on FastPeopleSearch")

    results = []
    for card in cards:
        name_el = card.find("a", href=re.compile("/person"))
        if not name_el:
            continue
        name = name_el.get_text(strip=True)
        loc_el = card.find("div", class_=re.compile("address"))
        location = loc_el.get_text(strip=True) if loc_el else ""
        phones = _parse_phones(card.get_text(" "))
        if name or phones:
            results.append({
                "name": name,
                "phones": phones,
                "city_state": location,
                "source": "FastPeopleSearch",
            })
    return results
<<<<<<< HEAD
def skip_trace(
    address: str,
    visible: bool = False,
    proxy: str | None = None,
    include_fastpeoplesearch: bool = False,
    wait: float = 0.0,
    debug: bool = False,
) -> List[Dict[str, object]]:
    ua = random.choice(USER_AGENTS)
    viewport = random.choice(VIEWPORTS)
=======


def skip_trace(address: str, visible: bool = False, proxy: str | None = None, include_fastpeoplesearch: bool = False, wait: float = 0.0, debug: bool = False) -> List[Dict[str, object]]:
    ua = random.choice(USER_AGENTS)
    viewport = random.choice(VIEWPORTS)
    headers = {
        "Accept-Language": random.choice(ACCEPT_LANGS),
        "Accept": random.choice(ACCEPTS),
        "Referer": random.choice(REFERERS),
    }

    def pick_proxy(value: str | None) -> str | None:
        if not value:
            return None
        choices = [p.strip() for p in value.split(",") if p.strip()]
        return random.choice(choices) if choices else None

>>>>>>> 1affe35e
    with sync_playwright() as p:
        launch_args = {"headless": not visible}
        selected_proxy = pick_proxy(proxy)
        if selected_proxy:
            launch_args["proxy"] = {"server": selected_proxy}
        browser = p.chromium.launch(**launch_args)
<<<<<<< HEAD
        context = browser.new_context(user_agent=ua, viewport=viewport)
=======
        context = browser.new_context(
            user_agent=ua,
            viewport=viewport,
            extra_http_headers=headers,
        )
>>>>>>> 1affe35e
        results = search_truepeoplesearch(context, address, wait, debug)

        if include_fastpeoplesearch:
            try:
                fps_results = search_fastpeoplesearch(context, address, wait, debug)
                results.extend(fps_results)
<<<<<<< HEAD
            except Exception as exc:  # pragma: no cover - network call
=======
            except Exception as exc:
>>>>>>> 1affe35e
                if debug:
                    print(f"FastPeopleSearch failed: {exc}")
        browser.close()
    return results

def main() -> None:
    parser = argparse.ArgumentParser(description="Free skip tracing")
    parser.add_argument("address", help="Property address")
    parser.add_argument("--debug", action="store_true", help="Save last HTML response")
    parser.add_argument("--visible", action="store_true", help="Run browser visibly")
    parser.add_argument("--proxy", help="Proxy server e.g. http://user:pass@host:port")
    parser.add_argument("--fast", action="store_true", help="Include FastPeopleSearch (may trigger bot checks)")
    parser.add_argument("--save", action="store_true", help="Write results to results.json")
<<<<<<< HEAD
    parser.add_argument("--wait", type=float, default=0.0, help="Seconds to wait after each page load")
=======
    parser.add_argument("--wait", type=float, default=0.0, help="Additional wait time after navigation")
>>>>>>> 1affe35e
    args = parser.parse_args()

    matches = skip_trace(
        args.address,
        visible=args.visible,
        proxy=args.proxy,
        include_fastpeoplesearch=args.fast,
        wait=args.wait,
        debug=args.debug,
    )

    if args.save:
        Path("results.json").write_text(json.dumps(matches, indent=2))

    if matches:
        print(json.dumps(matches, indent=2))
    else:
        print("No matches found for this address.")


if __name__ == "__main__":
    main()<|MERGE_RESOLUTION|>--- conflicted
+++ resolved
@@ -21,9 +21,6 @@
     "Mozilla/5.0 (Macintosh; Intel Mac OS X 10_15_7) AppleWebKit/537.36 (KHTML, like Gecko) Chrome/119.0 Safari/537.36",
     "Mozilla/5.0 (Windows NT 10.0; Win64; x64; rv:118.0) Gecko/20100101 Firefox/118.0",
 ]
-BOT_TRAP_TEXT = "Server Error in '/' Application."
-VIEWPORTS = [{"width": 1366, "height": 768}, {"width": 1920, "height": 1080}, {"width": 1600, "height": 900}]
-
 
 VIEWPORTS = [
     {"width": 1920, "height": 1080},
@@ -62,9 +59,6 @@
 
 
 def apply_stealth(page) -> None:
-<<<<<<< HEAD
-    """Inject basic stealth scripts into the page."""
-
     plugin_count = random.randint(3, 5)
     hardware = random.choice([2, 4, 8])
     touch = random.choice([0, 1])
@@ -72,42 +66,19 @@
         f"""
         Object.defineProperty(navigator, 'webdriver', {{ get: () => undefined }});
         window.chrome = window.chrome || {{ runtime: {{}} }};
-        Object.defineProperty(navigator, 'plugins', {{ get: () => new Array({{plugin_count}}).fill(1) }});
+        Object.defineProperty(navigator, 'plugins', {{ get: () => new Array({plugin_count}).fill(1) }});
         Object.defineProperty(navigator, 'languages', {{ get: () => ['en-US', 'en'] }});
-        Object.defineProperty(navigator, 'hardwareConcurrency', {{ get: () => {{hardware}} }});
-        Object.defineProperty(navigator, 'maxTouchPoints', {{ get: () => {{touch}} }});
+        Object.defineProperty(navigator, 'hardwareConcurrency', {{ get: () => {hardware} }});
+        Object.defineProperty(navigator, 'maxTouchPoints', {{ get: () => {touch} }});
         """
     )
+
 
 def fetch_html(context, url: str, debug: bool, wait: float = 0.0) -> str:
     page = context.new_page()
     apply_stealth(page)
     response = page.goto(url, wait_until="domcontentloaded", timeout=30000)
     time.sleep(wait or random.uniform(0.3, 0.7))
-=======
-    vendor = random.choice(["Google Inc.", "Apple Computer, Inc.", "Microsoft Corporation"])
-    languages = random.choice([
-        ["en-US", "en"],
-        ["en-US", "en", "fr"],
-        ["en-US"],
-    ])
-    page.add_init_script(
-        f"""
-        Object.defineProperty(navigator, 'webdriver', {{get: () => undefined}});
-        window.chrome = window.chrome || {{ runtime: {{}} }};
-        Object.defineProperty(navigator, 'plugins', {{ get: () => [1, 2, 3, 4] }});
-        Object.defineProperty(navigator, 'languages', {{ get: () => {json.dumps(languages)} }});
-        Object.defineProperty(navigator, 'vendor', {{ get: () => '{vendor}' }});
-        """
-    )
-
-
-def fetch_html(context, url: str, debug: bool, wait: float) -> str:
-    page = context.new_page()
-    apply_stealth(page)
-    response = page.goto(url, wait_until="domcontentloaded", timeout=30000)
-    time.sleep(random.uniform(1, 2) + wait)
->>>>>>> 1affe35e
     html = page.content()
     if debug:
         save_debug_html(html)
@@ -119,21 +90,13 @@
     page.close()
     return html
 
-<<<<<<< HEAD
-=======
-
-def is_bot_trap(html: str) -> bool:
-    return BOT_TRAP_TEXT in html
-
-
->>>>>>> 1affe35e
+
 def search_truepeoplesearch(context, address: str, wait: float, debug: bool) -> List[Dict[str, object]]:
     if debug:
         print("Trying TruePeopleSearch...")
 
     url = "https://www.truepeoplesearch.com/results?streetaddress=" + address.replace(" ", "+")
     html = fetch_html(context, url, debug, wait)
-<<<<<<< HEAD
     if BOT_TRAP_TEXT in html:
         if debug:
             print("Bot trap detected, retrying...")
@@ -141,18 +104,8 @@
         html = fetch_html(context, url, debug, wait)
         if BOT_TRAP_TEXT in html and debug:
             print("Bot trap page persisted after retry.")
-=======
-    if is_bot_trap(html):
-        if debug:
-            print("Bot trap detected on TruePeopleSearch. Retrying...")
-        time.sleep(random.uniform(1, 2) + wait)
-        html = fetch_html(context, url, debug, wait)
-        if is_bot_trap(html):
-            if debug:
-                print("Still blocked by bot trap on TruePeopleSearch.")
             return []
 
->>>>>>> 1affe35e
     soup = BeautifulSoup(html, "html.parser")
     cards = soup.select("div.card")
     if debug:
@@ -174,12 +127,9 @@
                 "city_state": location,
                 "source": "TruePeopleSearch",
             })
-<<<<<<< HEAD
-=======
     return results
 
 
->>>>>>> 1affe35e
 def search_fastpeoplesearch(context, address: str, wait: float, debug: bool) -> List[Dict[str, object]]:
     if debug:
         print("Trying FastPeopleSearch...")
@@ -209,28 +159,11 @@
                 "source": "FastPeopleSearch",
             })
     return results
-<<<<<<< HEAD
-def skip_trace(
-    address: str,
-    visible: bool = False,
-    proxy: str | None = None,
-    include_fastpeoplesearch: bool = False,
-    wait: float = 0.0,
-    debug: bool = False,
-) -> List[Dict[str, object]]:
-    ua = random.choice(USER_AGENTS)
-    viewport = random.choice(VIEWPORTS)
-=======
 
 
 def skip_trace(address: str, visible: bool = False, proxy: str | None = None, include_fastpeoplesearch: bool = False, wait: float = 0.0, debug: bool = False) -> List[Dict[str, object]]:
     ua = random.choice(USER_AGENTS)
     viewport = random.choice(VIEWPORTS)
-    headers = {
-        "Accept-Language": random.choice(ACCEPT_LANGS),
-        "Accept": random.choice(ACCEPTS),
-        "Referer": random.choice(REFERERS),
-    }
 
     def pick_proxy(value: str | None) -> str | None:
         if not value:
@@ -238,37 +171,25 @@
         choices = [p.strip() for p in value.split(",") if p.strip()]
         return random.choice(choices) if choices else None
 
->>>>>>> 1affe35e
     with sync_playwright() as p:
         launch_args = {"headless": not visible}
         selected_proxy = pick_proxy(proxy)
         if selected_proxy:
             launch_args["proxy"] = {"server": selected_proxy}
         browser = p.chromium.launch(**launch_args)
-<<<<<<< HEAD
         context = browser.new_context(user_agent=ua, viewport=viewport)
-=======
-        context = browser.new_context(
-            user_agent=ua,
-            viewport=viewport,
-            extra_http_headers=headers,
-        )
->>>>>>> 1affe35e
         results = search_truepeoplesearch(context, address, wait, debug)
 
         if include_fastpeoplesearch:
             try:
                 fps_results = search_fastpeoplesearch(context, address, wait, debug)
                 results.extend(fps_results)
-<<<<<<< HEAD
-            except Exception as exc:  # pragma: no cover - network call
-=======
             except Exception as exc:
->>>>>>> 1affe35e
                 if debug:
                     print(f"FastPeopleSearch failed: {exc}")
         browser.close()
     return results
+
 
 def main() -> None:
     parser = argparse.ArgumentParser(description="Free skip tracing")
@@ -278,11 +199,7 @@
     parser.add_argument("--proxy", help="Proxy server e.g. http://user:pass@host:port")
     parser.add_argument("--fast", action="store_true", help="Include FastPeopleSearch (may trigger bot checks)")
     parser.add_argument("--save", action="store_true", help="Write results to results.json")
-<<<<<<< HEAD
     parser.add_argument("--wait", type=float, default=0.0, help="Seconds to wait after each page load")
-=======
-    parser.add_argument("--wait", type=float, default=0.0, help="Additional wait time after navigation")
->>>>>>> 1affe35e
     args = parser.parse_args()
 
     matches = skip_trace(
