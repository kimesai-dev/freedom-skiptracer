import argparse
import json
import logging
import random
import re
import time
from pathlib import Path
from typing import List, Dict, Optional
from urllib.parse import quote_plus

import numpy as np

from human_behavior_ml import (
    load_behavior_model,
    predict_hold_duration,
)
from playwright_stealth import stealth_sync
from stable_baselines3 import PPO

logging.basicConfig(
    level=logging.INFO,
    format="%(asctime)s [%(levelname)s] %(message)s",
)
logger = logging.getLogger(__name__)

# Preload ML model used for generating human-like timings. The helper functions
# handle the case where the model file does not exist and return ``None``.
BEHAVIOR_MODEL = load_behavior_model("models/behavior_model.zip")
# Preload advanced RL model used to generate realistic mouse paths.
try:
    MOUSE_MODEL: Optional[PPO] = PPO.load("models/mouse_model.zip")
except Exception:
    MOUSE_MODEL = None
    logger.debug("RL mouse model not loaded; falling back to bezier paths")

try:
    from bs4 import BeautifulSoup
    from playwright.sync_api import sync_playwright
except ImportError as exc:
    missing = str(exc).split("'")[1]
    print(f"Missing dependency: install with `pip install {missing}`")
    raise SystemExit(1)

PHONE_RE = re.compile(r"\(?\d{3}\)?[-.\s]?\d{3}[-.\s]?\d{4}")

USER_AGENTS = [
    "Mozilla/5.0 (Windows NT 10.0; Win64; x64) AppleWebKit/537.36 (KHTML, like Gecko) Chrome/120.0 Safari/537.36",
    "Mozilla/5.0 (Macintosh; Intel Mac OS X 10_15_7) AppleWebKit/537.36 (KHTML, like Gecko) Chrome/119.0 Safari/537.36",
    "Mozilla/5.0 (Windows NT 10.0; Win64; x64; rv:118.0) Gecko/20100101 Firefox/118.0",
]

# List of residential proxies used for rotation to distribute requests.
# Each entry should be in the form 'http://user:pass@host:port'
PROXIES = [
<<<<<<< HEAD
    "http://sph9k2p5z9:ghI6z+qlegG6h4F8zE@gate.decodo.com:10001",
=======
    "http://user:pass@res-proxy1.com:8000",
    "http://user:pass@res-proxy2.com:8000",
>>>>>>> 8401e6b7
    # Additional proxies can be added here for rotation
]

def _normalize_phone(number: str) -> str:
    digits = re.sub(r"\D", "", number)
    if len(digits) == 10:
        return f"+1 ({digits[:3]}) {digits[3:6]}-{digits[6:]}"
    return number

def _parse_phones(text: str) -> List[str]:
    phones = set()
    for match in PHONE_RE.findall(text or ""):
        phones.add(_normalize_phone(match))
    return list(phones)

def save_debug_html(html: str, name: str = "debug_last.html") -> None:
    Path("logs").mkdir(exist_ok=True)
    Path(f"logs/{name}").write_text(html)

def apply_stealth(page) -> None:
    """Spoof common fingerprint attributes using randomized values."""

    hw_concurrency = random.randint(4, 8)
    dev_mem = random.choice([4, 8])

    page.add_init_script(
        f"""
        Object.defineProperty(navigator, 'webdriver', {{get: () => undefined}});
        window.chrome = window.chrome || {{ runtime: {{}} }};
        Object.defineProperty(navigator, 'plugins', {{ get: () => [1, 2, 3, 4] }});
        Object.defineProperty(navigator, 'languages', {{ get: () => ['en-US', 'en'] }});
        Object.defineProperty(navigator, 'hardwareConcurrency', {{ get: () => {hw_concurrency} }});
        Object.defineProperty(navigator, 'deviceMemory', {{ get: () => {dev_mem} }});
        """
    )
    # Apply additional stealth modifications from playwright-stealth
    stealth_sync(page)

def _cubic_bezier(p0: float, p1: float, p2: float, p3: float, t: float) -> float:
    """Return a single dimension of a cubic Bezier curve."""
    return (
        (1 - t) ** 3 * p0
        + 3 * (1 - t) ** 2 * t * p1
        + 3 * (1 - t) * t ** 2 * p2
        + t ** 3 * p3
    )


CURRENT_MOUSE_POS = [0.0, 0.0]


def smooth_mouse_move(
    page,
    start_x: float,
    start_y: float,
    end_x: float,
    end_y: float,
    duration: float = 1.0,
    steps: int = 20,
) -> None:
    """Move the mouse along a randomized Bezier path."""

    # Random control points generate curved paths with subtle variation
    cp1_x = start_x + random.uniform(-100, 100)
    cp1_y = start_y + random.uniform(-100, 100)
    cp2_x = end_x + random.uniform(-100, 100)
    cp2_y = end_y + random.uniform(-100, 100)

    for i, t in enumerate(np.linspace(0, 1, steps)):
        x = _cubic_bezier(start_x, cp1_x, cp2_x, end_x, t)
        y = _cubic_bezier(start_y, cp1_y, cp2_y, end_y, t)
        page.mouse.move(x, y)
        # Introduce slight per-step delays to mimic natural movement
        time.sleep(max(0.001, duration / steps) * random.uniform(0.7, 1.3))
        logger.debug(f"Bezier move {i}/{steps}: {x:.1f},{y:.1f}")
    CURRENT_MOUSE_POS[0] = end_x
    CURRENT_MOUSE_POS[1] = end_y

def smooth_mouse_move_ml(
    page,
    start_x: float,
    start_y: float,
    end_x: float,
    end_y: float,
    duration: float = 1.0,
) -> None:
    """Move the mouse using a path predicted by the RL model."""
    logger.debug(
        "RL move from (%.1f, %.1f) to (%.1f, %.1f)", start_x, start_y, end_x, end_y
    )
    if not MOUSE_MODEL:
        # Fallback to Bezier movement when model not available
        smooth_mouse_move(page, start_x, start_y, end_x, end_y, duration)
        return

    # Predict a sequence of (dx, dy) offsets normalized to [-1,1] using the RL model
    path = []
    state = np.array([start_x, start_y, end_x, end_y], dtype=np.float32)
    for _ in range(20):
        action, _ = MOUSE_MODEL.predict(state, deterministic=True)
        dx, dy = action
        next_x = start_x + dx * (end_x - start_x)
        next_y = start_y + dy * (end_y - start_y)
        path.append((next_x, next_y))
        logger.debug("RL predicted step to %.1f,%.1f", next_x, next_y)
        state = np.array([next_x, next_y, end_x, end_y], dtype=np.float32)

    for i, (x, y) in enumerate(path):
        page.mouse.move(x, y)
        time.sleep(max(0.001, duration / len(path)) * random.uniform(0.7, 1.3))
        logger.debug(f"RL move {i}/{len(path)}: {x:.1f},{y:.1f}")
    CURRENT_MOUSE_POS[0] = end_x
    CURRENT_MOUSE_POS[1] = end_y

def random_mouse_movement(page, width: int = 1366, height: int = 768) -> None:
    """Perform several smooth mouse moves around the page."""
    start_x, start_y = CURRENT_MOUSE_POS
    for _ in range(random.randint(5, 10)):
        x = random.randint(0, width)
        y = random.randint(0, height)
        # Randomly choose between RL-generated and Bezier paths for variation
        if MOUSE_MODEL and random.random() < 0.6:
            smooth_mouse_move_ml(page, start_x, start_y, x, y)
        else:
            smooth_mouse_move(page, start_x, start_y, x, y)
        start_x, start_y = x, y

        time.sleep(random.uniform(0.05, 0.2))


def handle_press_and_hold(page, debug: bool) -> None:
    """Attempt to solve the press and hold challenge if displayed."""

    try:
        btn = page.locator("text=Press & Hold").first
        btn.wait_for(timeout=3000)
        box = btn.bounding_box()
        if box:
            target_x = box["x"] + box["width"] / 2
            target_y = box["y"] + box["height"] / 2
            # Use RL-based movement for high-value interaction
            smooth_mouse_move_ml(page, CURRENT_MOUSE_POS[0], CURRENT_MOUSE_POS[1], target_x, target_y, duration=0.5)

            page.mouse.down()

            # Determine hold duration via ML model if available; otherwise use a
            # randomized 3-6 second range.  This adds subtle variation between
            # sessions to better mimic genuine user behavior.
            hold = random.uniform(3, 6)
            if BEHAVIOR_MODEL:
                hold = predict_hold_duration(BEHAVIOR_MODEL, hold)
            logger.debug(f"Holding press for {hold:.2f}s")
            page.wait_for_timeout(int(hold * 1000))

            page.mouse.up()
            page.wait_for_load_state("domcontentloaded")
            if debug:
                save_debug_html(page.content())

    except Exception as exc:
        if debug:
            print(f"Failed to handle press-and-hold: {exc}")


def setup_telemetry_logging(page) -> None:
    """Attach listeners to log network telemetry for debugging/replay."""

    def log_request(request) -> None:
        logger.debug(
            "REQ %s %s payload=%s",
            request.method,
            request.url,
            request.post_data,
        )

    def log_response(response) -> None:
        logger.debug("RES %s %s", response.status, response.url)

    page.on("request", log_request)
    page.on("response", log_response)

def replay_telemetry(page, telemetry_file: str) -> None:
    """Replay previously captured network events to mimic real behavior."""
    if not Path(telemetry_file).exists():
        logger.debug("Telemetry file %s not found", telemetry_file)
        return
    with open(telemetry_file, "r") as f:
        events = json.load(f)
    for evt in events:
        method = evt.get("method")
        url = evt.get("url")
        payload = evt.get("payload")
        if method and url:
            logger.debug("Replaying %s %s", method, url)
            try:
                page.request.fetch(url, method=method, data=payload)
            except Exception as exc:
                logger.debug("Replay error %s", exc)

def create_context(p, visible: bool, proxy: str | None) -> tuple:
    """Launch a browser with randomized context settings."""

    launch_args = {"headless": not visible}
    if not proxy:
        # Randomly select a residential proxy for rotation
        proxy = random.choice(PROXIES)
    if proxy:
        launch_args["proxy"] = {"server": proxy}
        logger.info(f"Using proxy {proxy}")
    browser = p.chromium.launch(**launch_args)
    width = random.randint(1280, 1920)
    height = random.randint(720, 1080)
    logger.debug(f"Browser viewport {width}x{height}")
    CURRENT_MOUSE_POS[0] = width / 2
    CURRENT_MOUSE_POS[1] = height / 2
    context = browser.new_context(
        user_agent=random.choice(USER_AGENTS),
        viewport={"width": width, "height": height},
        locale="en-US",
        timezone_id="America/New_York",
    )
    return browser, context

def fetch_html(context, url: str, debug: bool) -> str:
    """Navigate to a URL in a fresh page and return the HTML."""
    page = context.new_page()
    setup_telemetry_logging(page)
    apply_stealth(page)
    random_mouse_movement(page)
    # Replay previously captured human telemetry to mimic authentic activity
    replay_telemetry(page, "telemetry.json")
    logger.info(f"Fetching {url}")
    response = page.goto(url, wait_until="domcontentloaded", timeout=30000)
    for _ in range(random.randint(1, 2)):
        page.mouse.wheel(0, random.randint(200, 800))
        time.sleep(random.uniform(0.2, 0.5))
    time.sleep(random.uniform(0.3, 0.7))
    html = page.content()
    if debug:
        save_debug_html(html)
        logger.debug(f"Saved debug HTML for {url}")
    if response and response.status >= 400:
        raise ValueError(f"HTTP {response.status}")
    page.close()
    return html


def search_truepeoplesearch(
    context,
    address: str,
    debug: bool,
    inspect: bool,
    visible: bool,
    manual: bool,
) -> List[Dict[str, object]]:

    if debug:
        print("Trying TruePeopleSearch...")

    page = context.new_page()
    setup_telemetry_logging(page)
    apply_stealth(page)
    random_mouse_movement(page)
    page.goto("https://www.truepeoplesearch.com/", wait_until="domcontentloaded", timeout=30000)
    random_mouse_movement(page)

    try:
        page.click("a[href*='Address']", timeout=5000)
    except Exception:
        if debug:
            print("Failed to click Address tab")

    try:
        street, cityzip = [part.strip() for part in address.split(",", 1)]
    except ValueError:
        street, cityzip = address.strip(), ""

    try:
        address_input = page.locator("input[placeholder*='Enter name']").first
        city_input = page.locator("input[placeholder*='City']").first
        address_input.wait_for(timeout=5000)
        city_input.wait_for(timeout=5000)

        address_input.fill(street.strip())
        if cityzip:
            city_input.fill(cityzip.strip())
        else:
            city_input.fill("")
    except Exception:
        if debug:
            print("Failed to locate or type into address fields")
        html = page.content()
        if debug:
            save_debug_html(html)
        page.close()
        return []

    try:
        city_input.press("Enter")
        time.sleep(3)
    except Exception:
        try:
            page.click("button[type='submit']")
        except Exception:
            if debug:
                print("Failed to submit address search")
            page.close()
            return []
    page.wait_for_load_state("domcontentloaded")
    time.sleep(3)

    time.sleep(3)
    page.wait_for_load_state("domcontentloaded")
    for _ in range(random.randint(1, 3)):
        page.mouse.wheel(0, random.randint(200, 800))
        time.sleep(random.uniform(0.3, 0.8))
    random_mouse_movement(page)

    html = page.content()
    if debug:
        Path("logs").mkdir(exist_ok=True)
        Path("logs/page_after_submit.html").write_text(html)

    lower_html = html.lower()

    if "press & hold" in lower_html:
        print("Press & Hold challenge detected")
        if manual and visible:
            page.pause()
        else:
            handle_press_and_hold(page, debug)
            page.wait_for_load_state("domcontentloaded")
            html = page.content()
            lower_html = html.lower()

    bot_check = False
    if (
        "are you a human" in lower_html
        or "robot check" in lower_html
        or "press & hold" in lower_html
        or ("verify" in lower_html and "robot" in lower_html)
    ):
        bot_check = True
    else:
        try:
            if page.locator("text=verify", has_text="robot").first.is_visible(timeout=1000):
                bot_check = True
        except Exception:
            pass


    if bot_check:
        print("Bot check detected — waiting 10s and retrying...")
        if debug:
            save_debug_html(html)
        if manual and visible:
            page.pause()
        time.sleep(10)
        page.reload()
        page.wait_for_load_state("domcontentloaded")
        random_mouse_movement(page)

        html = page.content()
        if debug:
            save_debug_html(html)

    soup = BeautifulSoup(html, "html.parser")
    cards = soup.select("div.card a[href*='/details']")
    if debug:
        print(f"Found {len(cards)} cards on TruePeopleSearch")
    if len(cards) == 0:
        print("No cards found — likely bot block or bad selector.")
    if inspect:
        for card in cards:
            print("TPS card:\n", card.get_text(" ", strip=True))

    results = []
    for link in cards:
        href = link.get("href")
        if not href:
            continue
        detail_url = href if href.startswith("http") else f"https://www.truepeoplesearch.com{href}"
        try:
            detail_html = fetch_html(context, detail_url, debug)
        except Exception as e:
            if debug:
                print(f"Error loading detail page: {e}")
            continue
        detail_soup = BeautifulSoup(detail_html, "html.parser")
        name_el = detail_soup.find(["h1", "h2", "strong"])
        name = name_el.get_text(strip=True) if name_el else ""
        loc_el = detail_soup.find(string=re.compile("Current Address", re.I))
        if loc_el and loc_el.find_parent("div"):
            location_div = loc_el.find_parent("div").find_next_sibling("div")
            location = location_div.get_text(strip=True) if location_div else ""
        else:
            location = ""
        phones = _parse_phones(detail_soup.get_text(" "))
        if name or phones:
            results.append({
                "name": name,
                "phones": phones,
                "city_state": location,
                "source": "TruePeopleSearch",
            })
    page.close()
    return results

def search_fastpeoplesearch(context, address: str, debug: bool, inspect: bool) -> List[Dict[str, object]]:
    if debug:
        print("Trying FastPeopleSearch...")

    slug = quote_plus(address.lower().replace(",", "").replace(" ", "-"))
    url = f"https://www.fastpeoplesearch.com/address/{slug}"

    page = context.new_page()
    setup_telemetry_logging(page)
    apply_stealth(page)
    replay_telemetry(page, "telemetry.json")
    page.goto(url, wait_until="domcontentloaded", timeout=30000)
    time.sleep(3)
    try:
        page.wait_for_selector("div.card", timeout=8000)
    except Exception:
        pass
    page.mouse.wheel(0, random.randint(200, 800))
    html = page.content()
    if debug:
        save_debug_html(html)

    soup = BeautifulSoup(html, "html.parser")
    cards = soup.select("div.card a[href*='/person']")
    if debug:
        print(f"Found {len(cards)} cards on FastPeopleSearch")

    if len(cards) == 0:
        print("No cards found — likely bot block or bad selector.")

    if inspect:
        for card in cards:
            print("FPS card:\n", card.get_text(" ", strip=True))

    results = []
    for link in cards:
        href = link.get("href")
        if not href:
            continue
        detail_url = href if href.startswith("http") else f"https://www.fastpeoplesearch.com{href}"
        try:
            detail_html = fetch_html(context, detail_url, debug)
        except Exception as e:
            if debug:
                print(f"Error loading detail page: {e}")
            continue
        detail_soup = BeautifulSoup(detail_html, "html.parser")
        name_el = detail_soup.find(["h1", "h2", "strong"])
        name = name_el.get_text(strip=True) if name_el else ""
        loc_el = detail_soup.find(string=re.compile("Current Address", re.I))
        if loc_el and loc_el.find_parent("div"):
            location_div = loc_el.find_parent("div").find_next_sibling("div")
            location = location_div.get_text(strip=True) if location_div else ""
        else:
            location = ""
        phones = _parse_phones(detail_soup.get_text(" "))
        if name or phones:
            results.append({
                "name": name,
                "phones": phones,
                "city_state": location,
                "source": "FastPeopleSearch",
            })
    page.close()

    return results

def main() -> None:
    parser = argparse.ArgumentParser(description="Autonomous skip tracing tool")
    parser.add_argument("address", help="Property address")
    parser.add_argument("--debug", action="store_true", help="Save HTML and log status codes")
    parser.add_argument("--visible", action="store_true", help="Show browser during scrape")
    parser.add_argument("--inspect", action="store_true", help="Print raw HTML card text")
    parser.add_argument("--proxy", help="Proxy server e.g. http://user:pass@host:port")
    parser.add_argument("--fast", action="store_true", help="Include FastPeopleSearch")
    parser.add_argument("--manual", action="store_true", help="Pause on bot wall for manual solve")

    parser.add_argument("--save", action="store_true", help="Write results to results.json")
    args = parser.parse_args()

    if args.debug:
        logger.setLevel(logging.DEBUG)
        logger.debug("Debug logging enabled")

    with sync_playwright() as p:
        browser, context = create_context(p, args.visible, args.proxy)

        results: List[Dict[str, object]] = []
        try:
            results.extend(search_truepeoplesearch(
                    context,
                    args.address,
                    args.debug,
                    args.inspect,
                    args.visible,
                    args.manual,
                )
            )

        except Exception as exc:
            if args.debug:
                print(f"TruePeopleSearch failed: {exc}")

        if args.fast:
            try:
                results.extend(search_fastpeoplesearch(context, args.address, args.debug, args.inspect))
            except Exception as e:
                if args.debug:
                    print(f"FastPeopleSearch failed: {e}")


        context.close()
        browser.close()

    if args.save:
        Path("results.json").write_text(json.dumps(results, indent=2))

    if results:
        print(json.dumps(results, indent=2))
    else:
        print("No matches found for this address.")

if __name__ == "__main__":
    main()<|MERGE_RESOLUTION|>--- conflicted
+++ resolved
@@ -52,12 +52,8 @@
 # List of residential proxies used for rotation to distribute requests.
 # Each entry should be in the form 'http://user:pass@host:port'
 PROXIES = [
-<<<<<<< HEAD
     "http://sph9k2p5z9:ghI6z+qlegG6h4F8zE@gate.decodo.com:10001",
-=======
-    "http://user:pass@res-proxy1.com:8000",
-    "http://user:pass@res-proxy2.com:8000",
->>>>>>> 8401e6b7
+
     # Additional proxies can be added here for rotation
 ]
 
