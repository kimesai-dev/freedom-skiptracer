#!/usr/bin/env python3
"""TruePeopleSearch scraper using Selenium + undetected-chromedriver."""

import argparse
import json
import logging
import random
import re
import time
from pathlib import Path
import subprocess
import shutil
import traceback

import undetected_chromedriver as uc
from bs4 import BeautifulSoup
from selenium.webdriver.common.by import By
from selenium.webdriver.support import expected_conditions as EC
from selenium.webdriver.support.ui import WebDriverWait
from selenium.webdriver.common.keys import Keys
from selenium.common.exceptions import TimeoutException, ElementClickInterceptedException

# List of mobile proxies that must be used
MOBILE_PROXIES = [
    f"http://spo5y5143p:4QrFon=3x9oPmmlC9k@gate.decodo.com:{port}"
    for port in range(10001, 10011)
]

# User-Agent and language pools for header rotation
USER_AGENTS = [
    "Mozilla/5.0 (Windows NT 10.0; Win64; x64) AppleWebKit/537.36 (KHTML, like Gecko) Chrome/120.0 Safari/537.36",
    "Mozilla/5.0 (Macintosh; Intel Mac OS X 10_15_7) AppleWebKit/537.36 (KHTML, like Gecko) Chrome/119.0 Safari/537.36",
    "Mozilla/5.0 (X11; Linux x86_64) AppleWebKit/537.36 (KHTML, like Gecko) Chrome/118.0 Safari/537.36",
]

LANGUAGES = [
    "en-US,en;q=0.9",
    "en-GB,en;q=0.8",
    "de-DE,de;q=0.8,en-US;q=0.5",
]

TIMEZONES = [
    "America/New_York",
    "America/Chicago",
    "America/Los_Angeles",
    "Europe/London",
]

PLATFORMS = ["Win32", "Linux x86_64", "MacIntel"]
VENDORS = ["Google Inc.", "Apple Computer, Inc.", ""]

PHONE_RE = re.compile(r"\(?\d{3}\)?[-.\s]?\d{3}[-.\s]?\d{4}")

logging.basicConfig(level=logging.INFO, format="%(asctime)s [%(levelname)s] %(message)s")
logger = logging.getLogger(__name__)

# Global flag toggled by --debug to enable extra logging and HTML capture
DEBUG = False


def human_delay(a: float = 0.3, b: float = 0.7) -> None:
    """Sleep for a random duration to mimic human pauses."""
    time.sleep(random.uniform(a, b))


def _normalize_phone(number: str) -> str:
    digits = re.sub(r"\D", "", number)
    if len(digits) == 10:
        return f"+1 ({digits[:3]}) {digits[3:6]}-{digits[6:]}"
    return number


def _parse_phones(text: str):
    return list({_normalize_phone(m) for m in PHONE_RE.findall(text or "")})


def random_proxy() -> str:
    return random.choice(MOBILE_PROXIES)


def human_delay(min_ms: int = 300, max_ms: int = 800) -> None:
    """Sleep for a random duration in milliseconds."""
    time.sleep(random.uniform(min_ms / 1000, max_ms / 1000))


def detect_chrome_version() -> int | None:
    """Return the installed Chrome major version or None if not found."""
    candidates = [
        "google-chrome",
        "chrome",
        "chromium-browser",
        "chromium",
        "google-chrome-stable",
    ]

    # macOS default installation path
    mac_path = "/Applications/Google Chrome.app/Contents/MacOS/Google Chrome"
    if Path(mac_path).exists():
        candidates.insert(0, mac_path)

    for cmd in candidates:
        path = shutil.which(cmd) if cmd != mac_path else mac_path
        if not path:
            continue
        try:
            out = subprocess.check_output([path, "--version"], stderr=subprocess.STDOUT)
            match = re.search(r"(\d+)\.", out.decode())
            if match:
                return int(match.group(1))
        except Exception:
            continue
    return None


def create_driver(proxy: str, headless: bool = True):
    """Launch Chrome with stealth tweaks and optional proxy."""
    ua = random.choice(USER_AGENTS)
    lang = random.choice(LANGUAGES)
    options = uc.ChromeOptions()
    if headless:
        options.add_argument("--headless=new")
    options.add_argument("--incognito")
    options.add_argument("--disable-blink-features=AutomationControlled")
    options.add_argument("--no-sandbox")
    options.add_argument("--disable-dev-shm-usage")
    options.add_argument("--start-maximized")
    options.add_argument(f"--user-agent={ua}")
    options.add_argument(f"--lang={lang}")
    if proxy:
        options.add_argument(f"--proxy-server={proxy}")
    version = detect_chrome_version()
    try:
        driver = uc.Chrome(options=options, version_main=version)
    except Exception:
        traceback.print_exc()
        raise
    width = random.randint(800, 1366)
    height = random.randint(600, 900)
    driver.set_window_size(width, height)

    tz = random.choice(TIMEZONES)
    try:
        driver.execute_cdp_cmd("Emulation.setTimezoneOverride", {"timezoneId": tz})
    except Exception:
        pass

    platform = random.choice(PLATFORMS)
    vendor = random.choice(VENDORS)
    langs = [lang.split(',')[0].split(';')[0], "en"]
    stealth_js = f"""
        Object.defineProperty(navigator, 'webdriver', {{get: () => undefined}});
        Object.defineProperty(navigator, 'platform', {{get: () => '{platform}'}});
        Object.defineProperty(navigator, 'vendor', {{get: () => '{vendor}'}});
        Object.defineProperty(navigator, 'languages', {{get: () => {json.dumps(langs)}}});
        const getParameter = WebGLRenderingContext.prototype.getParameter;
        WebGLRenderingContext.prototype.getParameter = function(param) {{
            if (param === 37445) return 'Intel Inc.';
            if (param === 37446) return 'Intel Iris OpenGL Engine';
            return getParameter.call(this, param);
        }};
    """
    driver.execute_cdp_cmd("Page.addScriptToEvaluateOnNewDocument", {"source": stealth_js})
    return driver


def clear_storage(driver):
    driver.delete_all_cookies()
    try:
        driver.execute_script("window.localStorage.clear(); window.sessionStorage.clear();")
    except Exception:
        pass


def save_debug(html: str, name: str = "debug_last.html"):
    Path("logs").mkdir(exist_ok=True)
    Path(f"logs/{name}").write_text(html)


def fetch_page(driver, url: str, debug: bool = False) -> str:
    try:
        driver.get(url)
    except Exception:
        traceback.print_exc()
        if debug:
            try:
                save_debug(driver.page_source, f"nav_error_{int(time.time())}.html")
            except Exception:
                pass
        raise
    html = driver.page_source
    if debug:
        save_debug(html)
    lower = html.lower()
    if "cloudflare" in lower and ("attention" in lower or "blocked" in lower):
        if debug:
            save_debug(html, f"blocked_{int(time.time())}.html")
        raise RuntimeError("Cloudflare block detected")
    return html


def human_delay(min_seconds: float = 1.0, max_seconds: float = 2.5) -> None:
    """Sleep for a random duration to mimic natural pauses."""
    time.sleep(random.uniform(min_seconds, max_seconds))


def search_truepeoplesearch(address: str, proxy: str, debug: bool = False, headless: bool = True) -> list:
    driver = create_driver(proxy, headless=headless)
    clear_storage(driver)
    results = []

    def capture_debug():
        """Save page HTML and screenshot to help diagnose failures."""
        try:
            Path("debug_page.html").write_text(driver.page_source, encoding="utf-8")
            driver.save_screenshot("debug_screenshot.png")
        except Exception:
            pass

    try:
        # Load home page
        fetch_page(driver, "https://www.truepeoplesearch.com/", debug)
        logger.info("TruePeopleSearch page loaded")

        # Accept cookie banner if present
        try:
            cookie_btn = WebDriverWait(driver, 5).until(
                EC.element_to_be_clickable((By.CLASS_NAME, "cc-btn"))
            )
            cookie_btn.click()
            logger.info("Cookie banner accepted")
            time.sleep(1)
        except TimeoutException:
            pass

        human_delay()

<<<<<<< HEAD
        # Navigate directly to the address lookup form
        try:
            WebDriverWait(driver, 10).until(
                EC.element_to_be_clickable((By.CSS_SELECTOR, "a[href*='address-lookup']"))
            ).click()
        except Exception:
            # Fallback to a direct URL in case the click is intercepted
            driver.get("https://www.truepeoplesearch.com/address-lookup")
        logger.info("Address search link clicked")
        time.sleep(1)

        # Accept cookie banner again if it reappears
        try:
            cookie_btn = WebDriverWait(driver, 5).until(
                EC.element_to_be_clickable((By.CLASS_NAME, "cc-btn"))
            )
            cookie_btn.click()
            logger.info("Cookie banner accepted")
            time.sleep(1)
        except TimeoutException:
            pass

        human_delay()

=======
        # Click the Address search link to reveal the address form
        WebDriverWait(driver, 10).until(
            EC.element_to_be_clickable((By.CSS_SELECTOR, "a[href*='address']"))
        ).click()
        logger.info("Address search link clicked")
        time.sleep(1)

        human_delay()

>>>>>>> fd08c367
        # Wait for the address input
        addr_input = WebDriverWait(driver, 20).until(
            EC.presence_of_element_located((By.ID, "home-input"))
        )
        addr_input.clear()
        addr_input.send_keys(address)
        logger.info("Address input populated")
        time.sleep(1)

        human_delay()

        # Click the search button
        btn = WebDriverWait(driver, 10).until(
            EC.element_to_be_clickable((By.ID, "btnSearch"))
        )
        try:
            btn.click()
        except ElementClickInterceptedException:
            driver.execute_script("arguments[0].click()", btn)
        logger.info("Search submitted")
        time.sleep(1)

        human_delay()

        # Wait for results
        WebDriverWait(driver, 15).until(
            EC.presence_of_element_located((By.CSS_SELECTOR, "div.card"))
        )

        html = driver.page_source
        if debug:
            save_debug(html)
        soup = BeautifulSoup(html, "html.parser")
        for card in soup.select("div.card"):
            name_el = card.select_one("a[href*='/details']")
            name = name_el.get_text(strip=True) if name_el else ""
            phones = _parse_phones(card.get_text(" "))
            loc_el = card.find(string=re.compile("Current Address", re.I))
            city_state = (
                loc_el.find_parent("div").get_text(strip=True) if loc_el else ""
            )
            if name or phones:
                results.append(
                    {
                        "name": name,
                        "phones": phones,
                        "city_state": city_state,
                        "source": "TruePeopleSearch",
                    }
                )
    except Exception:
        traceback.print_exc()
        if debug:
            capture_debug()
        raise
    finally:
        driver.quit()
    return results


def main():
    parser = argparse.ArgumentParser(description="Search TruePeopleSearch using mobile proxies")
    parser.add_argument("address", help="Address to search")
    parser.add_argument("--debug", action="store_true", help="Save HTML and verbose logs on failure")
    parser.add_argument("--visible", action="store_true", help="Show browser window")
    parser.add_argument("--proxy", help="Proxy URL to use instead of random choice")
    args = parser.parse_args()

    if args.debug:
        logger.setLevel(logging.DEBUG)
    global DEBUG
    DEBUG = args.debug

    proxy = args.proxy or random_proxy()
    logger.info("Using proxy %s", proxy)
    try:
        results = search_truepeoplesearch(args.address, proxy, debug=args.debug, headless=not args.visible)
    except Exception:
        traceback.print_exc()
        logger.error("Search failed")
        results = []

    print(json.dumps(results, indent=2))


if __name__ == "__main__":
    main()<|MERGE_RESOLUTION|>--- conflicted
+++ resolved
@@ -234,7 +234,6 @@
 
         human_delay()
 
-<<<<<<< HEAD
         # Navigate directly to the address lookup form
         try:
             WebDriverWait(driver, 10).until(
@@ -259,17 +258,7 @@
 
         human_delay()
 
-=======
-        # Click the Address search link to reveal the address form
-        WebDriverWait(driver, 10).until(
-            EC.element_to_be_clickable((By.CSS_SELECTOR, "a[href*='address']"))
-        ).click()
-        logger.info("Address search link clicked")
-        time.sleep(1)
-
-        human_delay()
-
->>>>>>> fd08c367
+
         # Wait for the address input
         addr_input = WebDriverWait(driver, 20).until(
             EC.presence_of_element_located((By.ID, "home-input"))
