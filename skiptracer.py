--- conflicted
+++ resolved
@@ -225,7 +225,6 @@
             traceback.print_exc()
             raise
 
-<<<<<<< HEAD
         human_delay()
 
         # Click the Address search link to reveal the address form
@@ -234,20 +233,12 @@
                 EC.element_to_be_clickable((By.CSS_SELECTOR, "a[href*='address']"))
             ).click()
             logger.info("Address search link clicked")
-=======
-        # Wait for the address input
-        try:
-            addr_input = WebDriverWait(driver, 20).until(
-                EC.element_to_be_clickable((By.ID, "home-input"))
-            )
-            logger.info("Address input found")
->>>>>>> 5191b8ba
-        except Exception:
-            capture_debug()
-            traceback.print_exc()
-            raise
-
-<<<<<<< HEAD
+
+        except Exception:
+            capture_debug()
+            traceback.print_exc()
+            raise
+
         human_delay()
 
         # Wait for the address input
@@ -281,39 +272,16 @@
             WebDriverWait(driver, 10).until(
                 EC.element_to_be_clickable((By.ID, "btnSearch"))
             ).click()
-=======
-        # Type the full address with human-like pauses
-        try:
-            addr_input.clear()
-            for ch in address:
-                addr_input.send_keys(ch)
-                human_delay(50, 150)
-
-        except Exception:
-            capture_debug()
-            traceback.print_exc()
-            raise
-
-        # Click the search button
-        try:
-            search_btn = WebDriverWait(driver, 10).until(
-                EC.element_to_be_clickable((By.ID, "btnSearch"))
-            )
-            human_delay(300, 600)
-            search_btn.click()
-
->>>>>>> 5191b8ba
+
             logger.info("Search submitted")
         except Exception:
             capture_debug()
             traceback.print_exc()
             raise
 
-<<<<<<< HEAD
-        human_delay()
-
-=======
->>>>>>> 5191b8ba
+        human_delay()
+
+
         # Wait for results
         try:
             WebDriverWait(driver, 15).until(
