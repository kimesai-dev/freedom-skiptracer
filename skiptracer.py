#!/usr/bin/env python3
"""TruePeopleSearch scraper using Selenium + undetected-chromedriver."""

import argparse
import json
import logging
import random
import re
import time
from pathlib import Path
import subprocess
import shutil
import traceback

import undetected_chromedriver as uc
from bs4 import BeautifulSoup
from selenium.webdriver.common.by import By
from selenium.webdriver.support import expected_conditions as EC
from selenium.webdriver.support.ui import WebDriverWait
from selenium.common.exceptions import TimeoutException, ElementClickInterceptedException

# List of mobile proxies that must be used
MOBILE_PROXIES = [
    f"http://spo5y5143p:4QrFon=3x9oPmmlC9k@gate.decodo.com:{port}"
    for port in range(10001, 10011)
]

# User-Agent and language pools for header rotation
USER_AGENTS = [
    "Mozilla/5.0 (Windows NT 10.0; Win64; x64) AppleWebKit/537.36 (KHTML, like Gecko) Chrome/120.0 Safari/537.36",
    "Mozilla/5.0 (Macintosh; Intel Mac OS X 10_15_7) AppleWebKit/537.36 (KHTML, like Gecko) Chrome/119.0 Safari/537.36",
    "Mozilla/5.0 (X11; Linux x86_64) AppleWebKit/537.36 (KHTML, like Gecko) Chrome/118.0 Safari/537.36",
]

LANGUAGES = [
    "en-US,en;q=0.9",
    "en-GB,en;q=0.8",
    "de-DE,de;q=0.8,en-US;q=0.5",
]

TIMEZONES = [
    "America/New_York",
    "America/Chicago",
    "America/Los_Angeles",
    "Europe/London",
]

PLATFORMS = ["Win32", "Linux x86_64", "MacIntel"]
VENDORS = ["Google Inc.", "Apple Computer, Inc.", ""]

PHONE_RE = re.compile(r"\(?\d{3}\)?[-.\s]?\d{3}[-.\s]?\d{4}")

logging.basicConfig(level=logging.INFO, format="%(asctime)s [%(levelname)s] %(message)s")
logger = logging.getLogger(__name__)

# Global flag toggled by --debug to enable extra logging and HTML capture
DEBUG = False


def human_delay(a: float = 0.3, b: float = 0.7) -> None:
    """Sleep for a random duration to mimic human pauses."""
    time.sleep(random.uniform(a, b))


def _normalize_phone(number: str) -> str:
    digits = re.sub(r"\D", "", number)
    if len(digits) == 10:
        return f"+1 ({digits[:3]}) {digits[3:6]}-{digits[6:]}"
    return number


def _parse_phones(text: str):
    return list({_normalize_phone(m) for m in PHONE_RE.findall(text or "")})


def random_proxy() -> str:
    return random.choice(MOBILE_PROXIES)


def human_delay(min_ms: int = 300, max_ms: int = 800) -> None:
    """Sleep for a random duration in milliseconds."""
    time.sleep(random.uniform(min_ms / 1000, max_ms / 1000))


def detect_chrome_version() -> int | None:
    """Return the installed Chrome major version or None if not found."""
    candidates = [
        "google-chrome",
        "chrome",
        "chromium-browser",
        "chromium",
        "google-chrome-stable",
    ]

    # macOS default installation path
    mac_path = "/Applications/Google Chrome.app/Contents/MacOS/Google Chrome"
    if Path(mac_path).exists():
        candidates.insert(0, mac_path)

    for cmd in candidates:
        path = shutil.which(cmd) if cmd != mac_path else mac_path
        if not path:
            continue
        try:
            out = subprocess.check_output([path, "--version"], stderr=subprocess.STDOUT)
            match = re.search(r"(\d+)\.", out.decode())
            if match:
                return int(match.group(1))
        except Exception:
            continue
    return None


def create_driver(proxy: str, headless: bool = True):
    """Launch Chrome with stealth tweaks and optional proxy."""
    ua = random.choice(USER_AGENTS)
    lang = random.choice(LANGUAGES)
    options = uc.ChromeOptions()
    if headless:
        options.add_argument("--headless=new")
    options.add_argument("--incognito")
    options.add_argument("--disable-blink-features=AutomationControlled")
    options.add_argument("--no-sandbox")
    options.add_argument("--disable-dev-shm-usage")
    options.add_argument("--start-maximized")
    options.add_argument(f"--user-agent={ua}")
    options.add_argument(f"--lang={lang}")
    if proxy:
        options.add_argument(f"--proxy-server={proxy}")
    version = detect_chrome_version()
    try:
        driver = uc.Chrome(options=options, version_main=version)
    except Exception:
        traceback.print_exc()
        raise
    width = random.randint(800, 1366)
    height = random.randint(600, 900)
    driver.set_window_size(width, height)

    tz = random.choice(TIMEZONES)
    try:
        driver.execute_cdp_cmd("Emulation.setTimezoneOverride", {"timezoneId": tz})
    except Exception:
        pass

    platform = random.choice(PLATFORMS)
    vendor = random.choice(VENDORS)
    langs = [lang.split(',')[0].split(';')[0], "en"]
    stealth_js = f"""
        Object.defineProperty(navigator, 'webdriver', {{get: () => undefined}});
        Object.defineProperty(navigator, 'platform', {{get: () => '{platform}'}});
        Object.defineProperty(navigator, 'vendor', {{get: () => '{vendor}'}});
        Object.defineProperty(navigator, 'languages', {{get: () => {json.dumps(langs)}}});
        const getParameter = WebGLRenderingContext.prototype.getParameter;
        WebGLRenderingContext.prototype.getParameter = function(param) {{
            if (param === 37445) return 'Intel Inc.';
            if (param === 37446) return 'Intel Iris OpenGL Engine';
            return getParameter.call(this, param);
        }};
    """
    driver.execute_cdp_cmd("Page.addScriptToEvaluateOnNewDocument", {"source": stealth_js})
    return driver


def clear_storage(driver):
    driver.delete_all_cookies()
    try:
        driver.execute_script("window.localStorage.clear(); window.sessionStorage.clear();")
    except Exception:
        pass


def save_debug(html: str, name: str = "debug_last.html"):
    Path("logs").mkdir(exist_ok=True)
    Path(f"logs/{name}").write_text(html)


def fetch_page(driver, url: str, debug: bool = False) -> str:
    try:
        driver.get(url)
    except Exception:
        traceback.print_exc()
        if debug:
            try:
                save_debug(driver.page_source, f"nav_error_{int(time.time())}.html")
            except Exception:
                pass
        raise
    html = driver.page_source
    if debug:
        save_debug(html)
    lower = html.lower()
    if "cloudflare" in lower and ("attention" in lower or "blocked" in lower):
        if debug:
            save_debug(html, f"blocked_{int(time.time())}.html")
        raise RuntimeError("Cloudflare block detected")
    return html


def human_delay(min_seconds: float = 1.0, max_seconds: float = 2.5) -> None:
    """Sleep for a random duration to mimic natural pauses."""
    time.sleep(random.uniform(min_seconds, max_seconds))


def search_truepeoplesearch(address: str, proxy: str, debug: bool = False, headless: bool = True) -> list:
    driver = create_driver(proxy, headless=headless)
    clear_storage(driver)
    results = []

    def capture_debug():
        """Save page HTML and screenshot to help diagnose failures."""
        try:
            Path("debug_page.html").write_text(driver.page_source, encoding="utf-8")
            driver.save_screenshot("debug_screenshot.png")
        except Exception:
            pass

    try:
        # Load home page
        fetch_page(driver, "https://www.truepeoplesearch.com/", debug)
        logger.info("TruePeopleSearch page loaded")

        # Accept cookie banner if present
        try:
            cookie_btn = WebDriverWait(driver, 5).until(
                EC.element_to_be_clickable((By.CLASS_NAME, "cc-btn"))
            )
            cookie_btn.click()
            logger.info("Cookie banner accepted")
            time.sleep(1)
        except TimeoutException:
            pass

        human_delay()

        # Navigate directly to the address lookup form
        try:
            WebDriverWait(driver, 10).until(
                EC.element_to_be_clickable((By.CSS_SELECTOR, "a[href*='address-lookup']"))
            ).click()
        except Exception:
            # Fallback to a direct URL in case the click is intercepted
            driver.get("https://www.truepeoplesearch.com/address-lookup")
        logger.info("Address search link clicked")
        time.sleep(1)

        # Wait for the address input fields to be visible
        try:
            street_input = WebDriverWait(driver, 20).until(
                EC.presence_of_element_located((By.CSS_SELECTOR, "input[placeholder*='123 Park Ave']"))
            )
            location_input = WebDriverWait(driver, 20).until(
                EC.presence_of_element_located((By.CSS_SELECTOR, "input[placeholder*='City']"))
            )
            logger.info("Address input fields located")
        except Exception:
            traceback.print_exc()
            if debug:
                capture_debug()
            raise

        # Accept cookie banner again if it reappears
        try:
            cookie_btn = WebDriverWait(driver, 5).until(
                EC.element_to_be_clickable((By.CLASS_NAME, "cc-btn"))
            )
            cookie_btn.click()
            logger.info("Cookie banner accepted")
            time.sleep(1)
        except TimeoutException:
            pass

        human_delay()

        # Type the full address in the first input only
        full_address = address.strip()
        logger.info("Typing address: %s", full_address)
        for ch in full_address:
            street_input.send_keys(ch)
            time.sleep(0.05)
        logger.info("Address typed")

        # Blur the field to avoid autocomplete
        try:
            street_input.send_keys(Keys.TAB)
            logger.info("Focus moved away with TAB")
        except Exception:
            traceback.print_exc()
<<<<<<< HEAD
        time.sleep(0.5)
=======
            try:
                driver.execute_script("arguments[0].click()", location_input)
            except Exception:
                traceback.print_exc()

        # Type the city/state/zip one character at a time
        logger.info("Typing location: %s", location)
        try:
            for ch in location:
                location_input.send_keys(ch)
                time.sleep(0.05)
            logger.info("Location input populated")
        except Exception:
            traceback.print_exc()
            logger.info("Falling back to JS value setter")
            driver.execute_script("arguments[0].value = arguments[1];", location_input, location)

        time.sleep(1)
>>>>>>> 2e158e97

        human_delay()

        # Click the search button next to the inputs
        try:
            btn = WebDriverWait(driver, 10).until(
                EC.element_to_be_clickable((By.CSS_SELECTOR, "button[type='submit']"))
            )
            logger.info("Submitting search")
            btn.click()
        except ElementClickInterceptedException:
            driver.execute_script("arguments[0].click()", btn)
            logger.info("Submitting search via JS")
        except Exception:
            traceback.print_exc()
            if debug:
                capture_debug()
            raise
        time.sleep(1)

        human_delay()

        # Wait for results
        WebDriverWait(driver, 15).until(
            EC.presence_of_element_located((By.CSS_SELECTOR, "div.card"))
        )

        html = driver.page_source
        if debug:
            save_debug(html)
        soup = BeautifulSoup(html, "html.parser")
        for card in soup.select("div.card"):
            name_el = card.select_one("a[href*='/details']")
            name = name_el.get_text(strip=True) if name_el else ""
            phones = _parse_phones(card.get_text(" "))
            loc_el = card.find(string=re.compile("Current Address", re.I))
            city_state = (
                loc_el.find_parent("div").get_text(strip=True) if loc_el else ""
            )
            if name or phones:
                results.append(
                    {
                        "name": name,
                        "phones": phones,
                        "city_state": city_state,
                        "source": "TruePeopleSearch",
                    }
                )
    except Exception:
        traceback.print_exc()
        if debug:
            capture_debug()
        raise
    finally:
        driver.quit()
    return results


def main():
    parser = argparse.ArgumentParser(description="Search TruePeopleSearch using mobile proxies")
    parser.add_argument("address", help="Address to search")
    parser.add_argument("--debug", action="store_true", help="Save HTML and verbose logs on failure")
    parser.add_argument("--visible", action="store_true", help="Show browser window")
    parser.add_argument("--proxy", help="Proxy URL to use instead of random choice")
    args = parser.parse_args()

    if args.debug:
        logger.setLevel(logging.DEBUG)
    global DEBUG
    DEBUG = args.debug

    proxy = args.proxy or random_proxy()
    logger.info("Using proxy %s", proxy)
    try:
        results = search_truepeoplesearch(args.address, proxy, debug=args.debug, headless=not args.visible)
    except Exception:
        traceback.print_exc()
        logger.error("Search failed")
        results = []

    print(json.dumps(results, indent=2))


if __name__ == "__main__":
    main()<|MERGE_RESOLUTION|>--- conflicted
+++ resolved
@@ -286,28 +286,7 @@
             logger.info("Focus moved away with TAB")
         except Exception:
             traceback.print_exc()
-<<<<<<< HEAD
         time.sleep(0.5)
-=======
-            try:
-                driver.execute_script("arguments[0].click()", location_input)
-            except Exception:
-                traceback.print_exc()
-
-        # Type the city/state/zip one character at a time
-        logger.info("Typing location: %s", location)
-        try:
-            for ch in location:
-                location_input.send_keys(ch)
-                time.sleep(0.05)
-            logger.info("Location input populated")
-        except Exception:
-            traceback.print_exc()
-            logger.info("Falling back to JS value setter")
-            driver.execute_script("arguments[0].value = arguments[1];", location_input, location)
-
-        time.sleep(1)
->>>>>>> 2e158e97
 
         human_delay()
 
