import argparse
import json
import os
import random
import re
import time
from pathlib import Path
from typing import List, Dict
from urllib.parse import quote_plus

try:
    from bs4 import BeautifulSoup
    from playwright.sync_api import sync_playwright
except ImportError as exc:
    missing = str(exc).split("'")[1]
    print(f"Missing dependency: install with `pip install {missing}`")
    raise SystemExit(1)

PHONE_RE = re.compile(r"\(?\d{3}\)?[-.\s]?\d{3}[-.\s]?\d{4}")

USER_AGENTS = [
    "Mozilla/5.0 (Windows NT 10.0; Win64; x64) AppleWebKit/537.36 (KHTML, like Gecko) Chrome/120.0 Safari/537.36",
    "Mozilla/5.0 (Macintosh; Intel Mac OS X 10_15_7) AppleWebKit/537.36 (KHTML, like Gecko) Chrome/119.0 Safari/537.36",
    "Mozilla/5.0 (Windows NT 10.0; Win64; x64; rv:118.0) Gecko/20100101 Firefox/118.0",
]

def _normalize_phone(number: str) -> str:
    digits = re.sub(r"\D", "", number)
    if len(digits) == 10:
        return f"+1 ({digits[:3]}) {digits[3:6]}-{digits[6:]}"
    return number

def _parse_phones(text: str) -> List[str]:
    phones = set()
    for match in PHONE_RE.findall(text or ""):
        phones.add(_normalize_phone(match))
    return list(phones)

def save_debug_html(html: str, name: str = "debug_last.html") -> None:
    Path("logs").mkdir(exist_ok=True)
    Path(f"logs/{name}").write_text(html)

def apply_stealth(page) -> None:
    hw_concurrency = random.randint(4, 8)
    dev_mem = random.choice([4, 8])
    page.add_init_script(
        f"""
        Object.defineProperty(navigator, 'webdriver', {{get: () => undefined}});
        window.chrome = window.chrome || {{ runtime: {{}} }};
        Object.defineProperty(navigator, 'plugins', {{ get: () => [1, 2, 3, 4] }});
        Object.defineProperty(navigator, 'languages', {{ get: () => ['en-US', 'en'] }});
        Object.defineProperty(navigator, 'hardwareConcurrency', {{ get: () => {hw_concurrency} }});
        Object.defineProperty(navigator, 'deviceMemory', {{ get: () => {dev_mem} }});
        """
    )

<<<<<<< HEAD
def fetch_html(context, url: str, debug: bool) -> str:
    """Navigate to a URL in a fresh page and return the HTML."""
    page = context.new_page()
    apply_stealth(page)
    response = page.goto(url, wait_until="domcontentloaded", timeout=30000)
=======

def random_mouse_movement(page, width: int = 1366, height: int = 768) -> None:
    for _ in range(random.randint(5, 10)):
        x = random.randint(0, width)
        y = random.randint(0, height)
        page.mouse.move(x, y, steps=random.randint(5, 15))
        time.sleep(random.uniform(0.05, 0.2))

def handle_press_and_hold(page, debug: bool) -> bool:
    try:
        button = page.locator("text=Press & Hold").first
        button.wait_for(timeout=7000)
        box = button.bounding_box()
        if box:
            page.mouse.move(box["x"] + box["width"] / 2, box["y"] + box["height"] / 2, steps=15)
        page.mouse.down()
        time.sleep(random.uniform(5.5, 7.5))
        page.mouse.up()
        page.wait_for_load_state("networkidle", timeout=15000)
        if debug:
            save_debug_html(page.content(), name="after_press_hold.html")
        return True
    except Exception as e:
        if debug:
            print(f"Failed to complete press-and-hold: {e}")
        return False

def fetch_html(context, url: str, debug: bool) -> str:
    page = context.new_page()
    apply_stealth(page)
    random_mouse_movement(page)
    response = page.goto(url, wait_until="domcontentloaded", timeout=30000)
    for _ in range(random.randint(1, 2)):
        page.mouse.wheel(0, random.randint(200, 800))
        time.sleep(random.uniform(0.2, 0.5))
 
>>>>>>> c9acf810
    time.sleep(random.uniform(0.3, 0.7))
    html = page.content()
    if debug:
        save_debug_html(html)
    if response and response.status >= 400:
        raise ValueError(f"HTTP {response.status}")
    page.close()
    return html

<<<<<<< HEAD
def search_truepeoplesearch(context, address: str, debug: bool, inspect: bool) -> List[Dict[str, object]]:
=======

def random_mouse_movement(page, times: int | None = None) -> None:
    """Move the mouse around randomly to appear more human."""
    times = times or random.randint(3, 7)
    box = page.viewport_size or {"width": 1366, "height": 768}
    for _ in range(times):
        x = random.randint(0, box["width"] - 1)
        y = random.randint(0, box["height"] - 1)
        page.mouse.move(x, y, steps=random.randint(5, 20))
        page.wait_for_timeout(random.randint(50, 150))


def handle_press_and_hold(page, debug: bool) -> None:
    """Attempt to solve press and hold challenge."""
    try:
        btn = page.locator("text=Press & Hold").first
        btn.wait_for(timeout=3000)
        box = btn.bounding_box()
        if box:
            page.mouse.move(box["x"] + box["width"] / 2, box["y"] + box["height"] / 2)
            page.mouse.down()
            page.wait_for_timeout(random.randint(8000, 12000))
            page.mouse.up()
    except Exception as exc:
        if debug:
            print(f"Failed to handle press-and-hold: {exc}")


def create_context(p, visible: bool, proxy: str | None) -> tuple:
    """Launch browser and create a randomized context."""
    launch_args = {"headless": not visible}
    if proxy:
        launch_args["proxy"] = {"server": proxy}
    browser = p.chromium.launch(**launch_args)
    width = random.randint(1280, 1920)
    height = random.randint(720, 1080)
    context = browser.new_context(
        user_agent=random.choice(USER_AGENTS),
        viewport={"width": width, "height": height},
        locale="en-US",
        timezone_id="America/New_York",
    )
    return browser, context

def search_truepeoplesearch(
    context,
    address: str,
    debug: bool,
    inspect: bool,
    visible: bool,
    manual: bool,
) -> List[Dict[str, object]]:

>>>>>>> c9acf810
    if debug:
        print("Trying TruePeopleSearch...")

    page = context.new_page()
    apply_stealth(page)
    random_mouse_movement(page)
    page.goto("https://www.truepeoplesearch.com/", wait_until="domcontentloaded", timeout=30000)
    random_mouse_movement(page)

    try:
        page.click("a[href*='Address']", timeout=5000)
    except Exception:
        if debug:
            print("Failed to click Address tab")

    street = address
    city_state = ""
    if "," in address:
        street, city_state = [part.strip() for part in address.split(",", 1)]

    try:
<<<<<<< HEAD
        left_input = page.locator("input[placeholder*='Enter name']").first
        right_input = page.locator("input[placeholder*='City']").first
        left_input.wait_for(timeout=5000)
        right_input.wait_for(timeout=5000)
        left_input.fill(street)
        right_input.fill(city_state)
=======
        address_input = page.locator("input[placeholder*='Enter name']").first
        address_input.wait_for(timeout=5000)
        for ch in address:
            address_input.type(ch, delay=random.randint(50, 120))
        random_mouse_movement(page, 2)

>>>>>>> c9acf810
    except Exception:
        if debug:
            print("Failed to locate or type into address fields")
        html = page.content()
        if debug:
            save_debug_html(html)
        page.close()
        return []

    try:
<<<<<<< HEAD
        right_input.press("Enter")
=======
        address_input.press("Enter")
>>>>>>> c9acf810
        time.sleep(3)
    except Exception:
        try:
            page.click("button[type='submit']")
        except Exception:
            if debug:
                print("Failed to submit address search")
            page.close()
            return []
    page.wait_for_load_state("domcontentloaded")
    time.sleep(3)

    time.sleep(3)
    page.wait_for_load_state("domcontentloaded")
    for _ in range(random.randint(1, 3)):
        page.mouse.wheel(0, random.randint(200, 800))
        time.sleep(random.uniform(0.3, 0.8))
    random_mouse_movement(page)

    html = page.content()
    if debug:
        Path("logs").mkdir(exist_ok=True)
        Path("logs/page_after_submit.html").write_text(html)

    lower_html = html.lower()
<<<<<<< HEAD
=======
    if "press & hold" in lower_html:
        print("Press & Hold challenge detected")
        if manual and visible:
            page.pause()
        else:
            handle_press_and_hold(page, debug)
            page.wait_for_load_state("domcontentloaded")
            html = page.content()
            lower_html = html.lower()

>>>>>>> c9acf810
    bot_check = False
    if (
        "are you a human" in lower_html
        or "robot check" in lower_html
<<<<<<< HEAD
=======

        or "press & hold" in lower_html
>>>>>>> c9acf810
        or ("verify" in lower_html and "robot" in lower_html)
    ):
        bot_check = True
    else:
        try:
            if page.locator("text=verify", has_text="robot").first.is_visible(timeout=1000):
                bot_check = True
        except Exception:
            pass

<<<<<<< HEAD
    if bot_check:
        print("Bot check detected — waiting 10s and retrying...")
        if debug:
            Path("logs/page_after_submit.html").write_text(html)
=======

    if "press & hold" in lower_html and "confirm you are a human" in lower_html:
        print("Press & Hold challenge detected — attempting to solve")
        solved = handle_press_and_hold(page, debug)
        html = page.content()
        lower_html = html.lower()
        if solved:
            bot_check = False

    if bot_check:
        print("Bot check detected — waiting 10s and retrying...")
        if debug:
            save_debug_html(html)
>>>>>>> c9acf810
        page.pause()
        time.sleep(10)
        page.reload()
        page.wait_for_load_state("domcontentloaded")
<<<<<<< HEAD
=======
        random_mouse_movement(page)
>>>>>>> c9acf810
        html = page.content()
        if debug:
            save_debug_html(html)

    soup = BeautifulSoup(html, "html.parser")
    cards = soup.select("div.card a[href*='/details']")
    if debug:
        print(f"Found {len(cards)} cards on TruePeopleSearch")
    if len(cards) == 0:
        print("No cards found — likely bot block or bad selector.")
    if inspect:
        for card in cards:
            print("TPS card:\n", card.get_text(" ", strip=True))

    results = []
    for link in cards:
        href = link.get("href")
        if not href:
            continue
        detail_url = href if href.startswith("http") else f"https://www.truepeoplesearch.com{href}"
        try:
            detail_html = fetch_html(context, detail_url, debug)
        except Exception as e:
            if debug:
                print(f"Error loading detail page: {e}")
            continue
        detail_soup = BeautifulSoup(detail_html, "html.parser")
        name_el = detail_soup.find(["h1", "h2", "strong"])
        name = name_el.get_text(strip=True) if name_el else ""
        loc_el = detail_soup.find(string=re.compile("Current Address", re.I))
        if loc_el and loc_el.find_parent("div"):
            location_div = loc_el.find_parent("div").find_next_sibling("div")
            location = location_div.get_text(strip=True) if location_div else ""
        else:
            location = ""
        phones = _parse_phones(detail_soup.get_text(" "))
        if name or phones:
            results.append({
                "name": name,
                "phones": phones,
                "city_state": location,
                "source": "TruePeopleSearch",
            })
    page.close()
    return results


def search_fastpeoplesearch(context, address: str, debug: bool, inspect: bool) -> List[Dict[str, object]]:
    if debug:
        print("Trying FastPeopleSearch...")

    slug = quote_plus(address.lower().replace(",", "").replace(" ", "-"))
    url = f"https://www.fastpeoplesearch.com/address/{slug}"

    page = context.new_page()
    apply_stealth(page)
    page.goto(url, wait_until="domcontentloaded", timeout=30000)
    time.sleep(3)
    try:
        page.wait_for_selector("div.card", timeout=8000)
    except Exception:
        pass
    page.mouse.wheel(0, random.randint(200, 800))
    html = page.content()
    if debug:
        save_debug_html(html)

    soup = BeautifulSoup(html, "html.parser")
    cards = soup.select("div.card a[href*='/person']")
    if debug:
        print(f"Found {len(cards)} cards on FastPeopleSearch")
    if len(cards) == 0:
        print("No cards found — likely bot block or bad selector.")
    if inspect:
        for card in cards:
            print("FPS card:\n", card.get_text(" ", strip=True))

    results = []
    for link in cards:
        href = link.get("href")
        if not href:
            continue
        detail_url = href if href.startswith("http") else f"https://www.fastpeoplesearch.com{href}"
        try:
            detail_html = fetch_html(context, detail_url, debug)
        except Exception as e:
            if debug:
                print(f"Error loading detail page: {e}")
            continue
        detail_soup = BeautifulSoup(detail_html, "html.parser")
        name_el = detail_soup.find(["h1", "h2", "strong"])
        name = name_el.get_text(strip=True) if name_el else ""
        loc_el = detail_soup.find(string=re.compile("Current Address", re.I))
        if loc_el and loc_el.find_parent("div"):
            location_div = loc_el.find_parent("div").find_next_sibling("div")
            location = location_div.get_text(strip=True) if location_div else ""
        else:
            location = ""
        phones = _parse_phones(detail_soup.get_text(" "))
        if name or phones:
            results.append({
                "name": name,
                "phones": phones,
                "city_state": location,
                "source": "FastPeopleSearch",
            })
    page.close()

    return results

def main() -> None:
    parser = argparse.ArgumentParser(description="Autonomous skip tracing tool")
    parser.add_argument("address", help="Property address")
    parser.add_argument("--debug", action="store_true", help="Save HTML and log status codes")
    parser.add_argument("--visible", action="store_true", help="Show browser during scrape")
    parser.add_argument("--inspect", action="store_true", help="Print raw HTML card text")
    parser.add_argument("--proxy", help="Proxy server e.g. http://user:pass@host:port")
    parser.add_argument("--fast", action="store_true", help="Include FastPeopleSearch")
    parser.add_argument("--manual", action="store_true", help="Pause on bot wall for manual solve")

    parser.add_argument("--save", action="store_true", help="Write results to results.json")
    args = parser.parse_args()

    with sync_playwright() as p:
        browser, context = create_context(p, args.visible, args.proxy)

        results = []
        try:
            results.extend(
                search_truepeoplesearch(
                    context, args.address, args.debug, args.inspect, args.visible, args.manual
                )
            )
        except Exception as exc:
            if args.debug:
                print(f"TruePeopleSearch failed: {exc}")

        results: List[Dict[str, object]] = []
        try:
            results.extend(search_truepeoplesearch(context, args.address, args.debug, args.inspect))
        except Exception as e:
            if args.debug:
                print(f"TruePeopleSearch failed: {e}")

        if args.fast:
            try:
                results.extend(search_fastpeoplesearch(context, args.address, args.debug, args.inspect))
            except Exception as e:
                if args.debug:
                    print(f"FastPeopleSearch failed: {e}")


        context.close()
        browser.close()

    if args.save:
        Path("results.json").write_text(json.dumps(results, indent=2))

    if results:
        print(json.dumps(results, indent=2))
    else:
        print("No matches found for this address.")

if __name__ == "__main__":
    main()<|MERGE_RESOLUTION|>--- conflicted
+++ resolved
@@ -54,13 +54,7 @@
         """
     )
 
-<<<<<<< HEAD
-def fetch_html(context, url: str, debug: bool) -> str:
-    """Navigate to a URL in a fresh page and return the HTML."""
-    page = context.new_page()
-    apply_stealth(page)
-    response = page.goto(url, wait_until="domcontentloaded", timeout=30000)
-=======
+
 
 def random_mouse_movement(page, width: int = 1366, height: int = 768) -> None:
     for _ in range(random.randint(5, 10)):
@@ -97,7 +91,6 @@
         page.mouse.wheel(0, random.randint(200, 800))
         time.sleep(random.uniform(0.2, 0.5))
  
->>>>>>> c9acf810
     time.sleep(random.uniform(0.3, 0.7))
     html = page.content()
     if debug:
@@ -107,9 +100,7 @@
     page.close()
     return html
 
-<<<<<<< HEAD
-def search_truepeoplesearch(context, address: str, debug: bool, inspect: bool) -> List[Dict[str, object]]:
-=======
+
 
 def random_mouse_movement(page, times: int | None = None) -> None:
     """Move the mouse around randomly to appear more human."""
@@ -163,7 +154,6 @@
     manual: bool,
 ) -> List[Dict[str, object]]:
 
->>>>>>> c9acf810
     if debug:
         print("Trying TruePeopleSearch...")
 
@@ -185,21 +175,13 @@
         street, city_state = [part.strip() for part in address.split(",", 1)]
 
     try:
-<<<<<<< HEAD
-        left_input = page.locator("input[placeholder*='Enter name']").first
-        right_input = page.locator("input[placeholder*='City']").first
-        left_input.wait_for(timeout=5000)
-        right_input.wait_for(timeout=5000)
-        left_input.fill(street)
-        right_input.fill(city_state)
-=======
+
         address_input = page.locator("input[placeholder*='Enter name']").first
         address_input.wait_for(timeout=5000)
         for ch in address:
             address_input.type(ch, delay=random.randint(50, 120))
         random_mouse_movement(page, 2)
 
->>>>>>> c9acf810
     except Exception:
         if debug:
             print("Failed to locate or type into address fields")
@@ -210,11 +192,8 @@
         return []
 
     try:
-<<<<<<< HEAD
-        right_input.press("Enter")
-=======
+
         address_input.press("Enter")
->>>>>>> c9acf810
         time.sleep(3)
     except Exception:
         try:
@@ -240,8 +219,7 @@
         Path("logs/page_after_submit.html").write_text(html)
 
     lower_html = html.lower()
-<<<<<<< HEAD
-=======
+
     if "press & hold" in lower_html:
         print("Press & Hold challenge detected")
         if manual and visible:
@@ -252,16 +230,13 @@
             html = page.content()
             lower_html = html.lower()
 
->>>>>>> c9acf810
     bot_check = False
     if (
         "are you a human" in lower_html
         or "robot check" in lower_html
-<<<<<<< HEAD
-=======
+
 
         or "press & hold" in lower_html
->>>>>>> c9acf810
         or ("verify" in lower_html and "robot" in lower_html)
     ):
         bot_check = True
@@ -272,12 +247,6 @@
         except Exception:
             pass
 
-<<<<<<< HEAD
-    if bot_check:
-        print("Bot check detected — waiting 10s and retrying...")
-        if debug:
-            Path("logs/page_after_submit.html").write_text(html)
-=======
 
     if "press & hold" in lower_html and "confirm you are a human" in lower_html:
         print("Press & Hold challenge detected — attempting to solve")
@@ -291,15 +260,12 @@
         print("Bot check detected — waiting 10s and retrying...")
         if debug:
             save_debug_html(html)
->>>>>>> c9acf810
         page.pause()
         time.sleep(10)
         page.reload()
         page.wait_for_load_state("domcontentloaded")
-<<<<<<< HEAD
-=======
+
         random_mouse_movement(page)
->>>>>>> c9acf810
         html = page.content()
         if debug:
             save_debug_html(html)
