import argparse
import json
import logging
import random
import re
import time
from pathlib import Path
from typing import List, Dict, Optional
from urllib.parse import quote_plus, urlsplit

import numpy as np

from human_behavior_ml import (
    load_behavior_model,
    predict_hold_duration,
)
from playwright_stealth import stealth_sync
from stable_baselines3 import PPO

logging.basicConfig(
    level=logging.INFO,
    format="%(asctime)s [%(levelname)s] %(message)s",
)
logger = logging.getLogger(__name__)

# Preload ML model used for generating human-like timings. The helper functions
# handle the case where the model file does not exist and return ``None``.
BEHAVIOR_MODEL = load_behavior_model("models/behavior_model.zip")
# Preload advanced RL model used to generate realistic mouse paths.
try:
    MOUSE_MODEL: Optional[PPO] = PPO.load("models/mouse_model.zip")
except Exception:
    MOUSE_MODEL = None
    logger.debug("RL mouse model not loaded; falling back to bezier paths")

try:
    from bs4 import BeautifulSoup
    from playwright.sync_api import sync_playwright
except ImportError as exc:
    missing = str(exc).split("'")[1]
    print(f"Missing dependency: install with `pip install {missing}`")
    raise SystemExit(1)

PHONE_RE = re.compile(r"\(?\d{3}\)?[-.\s]?\d{3}[-.\s]?\d{4}")

# Expanded list of modern user agents for stronger UA rotation
USER_AGENTS = [
    "Mozilla/5.0 (Windows NT 10.0; Win64; x64) AppleWebKit/537.36 (KHTML, like Gecko) Chrome/120.0 Safari/537.36",
    "Mozilla/5.0 (Macintosh; Intel Mac OS X 10_15_7) AppleWebKit/537.36 (KHTML, like Gecko) Chrome/119.0 Safari/537.36",
    "Mozilla/5.0 (Windows NT 10.0; Win64; x64; rv:118.0) Gecko/20100101 Firefox/118.0",
    "Mozilla/5.0 (X11; Linux x86_64) AppleWebKit/537.36 (KHTML, like Gecko) Chrome/118.0 Safari/537.36",
    "Mozilla/5.0 (Macintosh; Intel Mac OS X 13_0) AppleWebKit/605.1.15 (KHTML, like Gecko) Version/17.0 Safari/605.1.15",
<<<<<<< HEAD
]

# Browser fingerprint attributes for spoofing
PLATFORMS = [
    "Win32",
    "Linux x86_64",
    "MacIntel",
]
VENDORS = [
    "Google Inc.",
    "Apple Computer, Inc.",
    "",  # Some browsers report an empty vendor
]
PRODUCT_SUBS = [
    "20030107",
    "20100101",
]
LANGUAGE_SETS = [
    ["en-US", "en"],
    ["en-GB", "en"],
    ["en-US", "en-GB", "en"],
=======
>>>>>>> 76c790b0
]

# Common timezones for fingerprint randomization
TIMEZONES = [
    "America/New_York",
    "America/Chicago",
    "America/Los_Angeles",
    "Europe/London",
    "Europe/Berlin",
]

# Accept-Language header values to rotate
LANGUAGES = [
    "en-US,en;q=0.9",
    "en-GB,en;q=0.8",
    "de-DE,de;q=0.8,en-US;q=0.5",
]

# Scale factor that is increased when repeated blocks occur to add extra
# randomness to timings and mouse movement.
HUMANIZATION_SCALE = 1.0

# Lists of Decodo proxies separated by type for smart rotation
# Residential proxies are used by default
RESIDENTIAL_PROXIES = [
    "http://Sph9k2p5z9:ghI6z+qlegG6h4F8zE@gate.decodo.com:10001",
    "http://sph9k2p5z9:ghI6z+qlegG6h4F8zE@gate.decodo.com:10002",
    "http://sph9k2p5z9:ghI6z+qlegG6h4F8zE@gate.decodo.com:10003",
    "http://sph9k2p5z9:ghI6z+qlegG6h4F8zE@gate.decodo.com:10004",
    "http://sph9k2p5z9:ghI6z+qlegG6h4F8zE@gate.decodo.com:10005",
    "http://sph9k2p5z9:ghI6z+qlegG6h4F8zE@gate.decodo.com:10006",
    "http://sph9k2p5z9:ghI6z+qlegG6h4F8zE@gate.decodo.com:10007",
    "http://sph9k2p5z9:ghI6z+qlegG6h4F8zE@gate.decodo.com:10008",
    "http://sph9k2p5z9:ghI6z+qlegG6h4F8zE@gate.decodo.com:10009",
    "http://sph9k2p5z9:ghI6z+qlegG6h4F8zE@gate.decodo.com:10010",
]

# Newly provided mobile proxies – used when residential pool is blocked
MOBILE_PROXIES = [
    "http://spo5y5143p:4QrFon=3x9oPmmlC9k@gate.decodo.com:10001",
    "http://spo5y5143p:4QrFon=3x9oPmmlC9k@gate.decodo.com:10002",
    "http://spo5y5143p:4QrFon=3x9oPmmlC9k@gate.decodo.com:10003",
    "http://spo5y5143p:4QrFon=3x9oPmmlC9k@gate.decodo.com:10004",
    "http://spo5y5143p:4QrFon=3x9oPmmlC9k@gate.decodo.com:10005",
    "http://spo5y5143p:4QrFon=3x9oPmmlC9k@gate.decodo.com:10006",
    "http://spo5y5143p:4QrFon=3x9oPmmlC9k@gate.decodo.com:10007",
    "http://spo5y5143p:4QrFon=3x9oPmmlC9k@gate.decodo.com:10008",
    "http://spo5y5143p:4QrFon=3x9oPmmlC9k@gate.decodo.com:10009",
    "http://spo5y5143p:4QrFon=3x9oPmmlC9k@gate.decodo.com:10010",
]

# For backwards compatibility with earlier versions
PROXIES = RESIDENTIAL_PROXIES


class ProxyRotator:
    """Rotate residential proxies first, then mobile on repeated failures."""

    def __init__(self, residential: List[str], mobile: List[str]):
        self.residential = residential
        self.mobile = mobile
        self.res_index = 0
        self.mob_index = 0
        self.mode = "residential"
        self.failures = 0
        self.success = 0
        self.last_mobile = 0.0

    def _get_proxy(self, pool: List[str], idx: int) -> tuple[Optional[str], int]:
        if not pool:
            return None, idx
        if idx >= len(pool):
            idx = 0
        proxy = pool[idx]
        idx += 1
        return proxy, idx

    def next_proxy(self) -> tuple[Optional[str], str]:
        if self.mode == "residential":
            proxy, self.res_index = self._get_proxy(self.residential, self.res_index)
            ptype = "residential"
        else:
            proxy, self.mob_index = self._get_proxy(self.mobile, self.mob_index)
            ptype = "mobile"
        if proxy:
            logger.info("Switching to %s proxy %s", ptype, proxy)
        else:
            logger.warning("No %s proxies left to rotate", ptype)
        return proxy, ptype

    def record_failure(self, reason: str) -> None:
        global HUMANIZATION_SCALE
        self.failures += 1
        HUMANIZATION_SCALE = min(2.0, HUMANIZATION_SCALE + 0.1)
<<<<<<< HEAD
        logger.warning(
            "Proxy failure (%s) count=%d success=%d scale=%.2f mode=%s",
            reason,
            self.failures,
            self.success,
            HUMANIZATION_SCALE,
            self.mode,
        )
=======
        logger.warning("Proxy failure (%s) count=%d scale=%.2f", reason, self.failures, HUMANIZATION_SCALE)
>>>>>>> 76c790b0
        if self.mode == "residential" and self.failures >= 2:
            logger.warning("Switching to mobile proxies due to repeated failures")
            self.mode = "mobile"
            self.last_mobile = time.time()
            self.failures = 0

    def record_success(self) -> None:
        global HUMANIZATION_SCALE
        self.success += 1
        self.failures = 0
        HUMANIZATION_SCALE = max(1.0, HUMANIZATION_SCALE - 0.05)
        if self.mode == "mobile" and time.time() - self.last_mobile > 300:
            logger.info("Returning to residential proxies after cooldown")
            self.mode = "residential"
<<<<<<< HEAD
        logger.info(
            "Proxy success count=%d failures=%d mode=%s scale=%.2f",
            self.success,
            self.failures,
            self.mode,
            HUMANIZATION_SCALE,
        )
=======
>>>>>>> 76c790b0

def _parse_proxy(proxy: str) -> dict:
    """Return server/username/password dict for Playwright."""
    match = re.match(r"(https?://)?(?:(.+?):(.+)@)?([^:]+:\d+)", proxy)
    if not match:
        return {"server": proxy}
    server = f"http://{match.group(4)}"
    username = match.group(2)
    password = match.group(3)
    cfg = {"server": server}
    if username and password:
        cfg.update({"username": username, "password": password})
    return cfg


def _normalize_phone(number: str) -> str:
    digits = re.sub(r"\D", "", number)
    if len(digits) == 10:
        return f"+1 ({digits[:3]}) {digits[3:6]}-{digits[6:]}"
    return number

def _parse_phones(text: str) -> List[str]:
    phones = set()
    for match in PHONE_RE.findall(text or ""):
        phones.add(_normalize_phone(match))
    return list(phones)

def save_debug_html(html: str, name: str = "debug_last.html") -> None:
    Path("logs").mkdir(exist_ok=True)
    Path(f"logs/{name}").write_text(html)

def check_for_cloudflare(page, html: str, url: str) -> None:
    """Detect Cloudflare block pages and capture a screenshot."""
    lower = html.lower()
    if "you have been blocked" in lower or "cloudflare" in lower:
        Path("logs").mkdir(exist_ok=True)
        ts = int(time.time())
        screenshot = f"logs/cloudflare_{ts}.png"
        page.screenshot(path=screenshot)
        logger.warning("Cloudflare block detected at %s, screenshot %s", url, screenshot)

def check_security_service(page, html: str, url: str) -> bool:
    """Detect generic security service block pages."""
    lower = html.lower()
    if "security service" in lower and "protect itself" in lower:
        Path("logs").mkdir(exist_ok=True)
        screenshot = f"logs/security_service_{int(time.time())}.png"
        page.screenshot(path=screenshot)
        logger.warning("Security service block detected at %s, screenshot %s", url, screenshot)
        return True
    return False

<<<<<<< HEAD
def check_white_screen(page, html: str, url: str, selector: str | None = None) -> bool:
    """Detect Cloudflare white screen/blank page blocks."""
    short = len(html) < 1000
    missing = False
    if selector:
        try:
            soup = BeautifulSoup(html, "html.parser")
            if not soup.select_one(selector):
                missing = True
        except Exception:
            pass
    if short or missing:
        Path("logs").mkdir(exist_ok=True)
        screenshot = f"logs/white_screen_{int(time.time())}.png"
        page.screenshot(path=screenshot)
        logger.warning(
            "White screen detected at %s short=%s missing=%s screenshot=%s",
            url,
            short,
            missing,
            screenshot,
        )
        return True
    return False

=======
>>>>>>> 76c790b0
def reset_storage(context) -> None:
    """Clear cookies and storage to avoid reuse across sessions."""
    try:
        context.clear_cookies()
        context.add_init_script("() => { localStorage.clear(); sessionStorage.clear(); }")
        logger.debug("Cleared cookies and storage for new context")
    except Exception as exc:
        logger.debug("Storage reset failed: %s", exc)

def apply_stealth(page) -> None:
    """Spoof common fingerprint attributes using randomized values."""

    hw_concurrency = random.randint(4, 8)
    dev_mem = random.choice([4, 8])
    platform = random.choice(PLATFORMS)
    vendor = random.choice(VENDORS)
    product_sub = random.choice(PRODUCT_SUBS)
    languages = random.choice(LANGUAGE_SETS)

    page.add_init_script(
        f"""
        Object.defineProperty(navigator, 'webdriver', {{get: () => false}});
        window.chrome = window.chrome || {{ runtime: {{}} }};
        Object.defineProperty(navigator, 'plugins', {{ get: () => [1, 2, 3, 4] }});
        Object.defineProperty(navigator, 'languages', {{ get: () => {json.dumps(languages)} }});
        Object.defineProperty(navigator, 'hardwareConcurrency', {{ get: () => {hw_concurrency} }});
        Object.defineProperty(navigator, 'deviceMemory', {{ get: () => {dev_mem} }});
<<<<<<< HEAD
        Object.defineProperty(navigator, 'platform', {{ get: () => '{platform}' }});
=======
        Object.defineProperty(navigator, 'platform', {{ get: () => 'Win32' }});
>>>>>>> 76c790b0
        const getParameter = WebGLRenderingContext.prototype.getParameter;
        WebGLRenderingContext.prototype.getParameter = function(param) {{
            if (param === 37445) return 'Intel Inc.';
            if (param === 37446) return 'Intel Iris OpenGL Engine';
            return getParameter.call(this, param);
        }};
        const toDataURL = HTMLCanvasElement.prototype.toDataURL;
        HTMLCanvasElement.prototype.toDataURL = function() {{ return 'data:image/png;base64,AAAA'; }};
<<<<<<< HEAD
        Object.defineProperty(navigator, 'vendor', {{ get: () => '{vendor}' }});
        Object.defineProperty(navigator, 'productSub', {{ get: () => '{product_sub}' }});
=======
        Object.defineProperty(navigator, 'vendor', {{ get: () => 'Google Inc.' }});
>>>>>>> 76c790b0
        navigator.mediaDevices.getUserMedia = undefined;
        """
    )
    # Apply additional stealth modifications from playwright-stealth
    stealth_sync(page)
    logger.debug(
        "Stealth props platform=%s vendor=%s productSub=%s languages=%s", 
        platform,
        vendor,
        product_sub,
        languages,
    )

def _cubic_bezier(p0: float, p1: float, p2: float, p3: float, t: float) -> float:
    """Return a single dimension of a cubic Bezier curve."""
    return (
        (1 - t) ** 3 * p0
        + 3 * (1 - t) ** 2 * t * p1
        + 3 * (1 - t) * t ** 2 * p2
        + t ** 3 * p3
    )


CURRENT_MOUSE_POS = [0.0, 0.0]


def smooth_mouse_move(
    page,
    start_x: float,
    start_y: float,
    end_x: float,
    end_y: float,
    duration: float = 1.0,
    steps: int = 20,
) -> None:
    """Move the mouse along a randomized Bezier path."""

    # Random control points generate curved paths with subtle variation
    cp1_x = start_x + random.uniform(-100, 100)
    cp1_y = start_y + random.uniform(-100, 100)
    cp2_x = end_x + random.uniform(-100, 100)
    cp2_y = end_y + random.uniform(-100, 100)

    for i, t in enumerate(np.linspace(0, 1, steps)):
        x = _cubic_bezier(start_x, cp1_x, cp2_x, end_x, t)
        y = _cubic_bezier(start_y, cp1_y, cp2_y, end_y, t)
        page.mouse.move(x, y)
        # Introduce slight per-step delays to mimic natural movement
        time.sleep(max(0.001, duration / steps) * random.uniform(0.7, 1.3))
        logger.debug(f"Bezier move {i}/{steps}: {x:.1f},{y:.1f}")
    CURRENT_MOUSE_POS[0] = end_x
    CURRENT_MOUSE_POS[1] = end_y

def smooth_mouse_move_ml(
    page,
    start_x: float,
    start_y: float,
    end_x: float,
    end_y: float,
    duration: float = 1.0,
) -> None:
    """Move the mouse using a path predicted by the RL model."""
    logger.debug(
        "RL move from (%.1f, %.1f) to (%.1f, %.1f)", start_x, start_y, end_x, end_y
    )
    if not MOUSE_MODEL:
        # Fallback to Bezier movement when model not available
        smooth_mouse_move(page, start_x, start_y, end_x, end_y, duration)
        return

    # Predict a sequence of (dx, dy) offsets normalized to [-1,1] using the RL model
    path = []
    state = np.array([start_x, start_y, end_x, end_y], dtype=np.float32)
    for _ in range(20):
        action, _ = MOUSE_MODEL.predict(state, deterministic=True)
        dx, dy = action
        next_x = start_x + dx * (end_x - start_x)
        next_y = start_y + dy * (end_y - start_y)
        path.append((next_x, next_y))
        logger.debug("RL predicted step to %.1f,%.1f", next_x, next_y)
        state = np.array([next_x, next_y, end_x, end_y], dtype=np.float32)

    for i, (x, y) in enumerate(path):
        page.mouse.move(x, y)
        time.sleep(max(0.001, duration / len(path)) * random.uniform(0.7, 1.3))
        logger.debug(f"RL move {i}/{len(path)}: {x:.1f},{y:.1f}")
    CURRENT_MOUSE_POS[0] = end_x
    CURRENT_MOUSE_POS[1] = end_y

def random_mouse_movement(page, width: int = 1366, height: int = 768) -> None:
    """Perform several smooth mouse moves around the page."""
    start_x, start_y = CURRENT_MOUSE_POS
<<<<<<< HEAD
    move_count = int(random.randint(8, 15) * HUMANIZATION_SCALE)
=======
    move_count = int(random.randint(5, 10) * HUMANIZATION_SCALE)
>>>>>>> 76c790b0
    for _ in range(move_count):
        x = random.randint(0, width)
        y = random.randint(0, height)
        # Randomly choose between RL-generated and Bezier paths for variation
        if MOUSE_MODEL and random.random() < 0.6:
            smooth_mouse_move_ml(page, start_x, start_y, x, y)
        else:
            smooth_mouse_move(page, start_x, start_y, x, y)
        start_x, start_y = x, y

        time.sleep(random.uniform(0.05, 0.2) * HUMANIZATION_SCALE)


def handle_press_and_hold(page, debug: bool) -> None:
    """Attempt to solve the press and hold challenge if displayed."""

    try:
        btn = page.locator("text=Press & Hold").first
        btn.wait_for(timeout=3000)
        box = btn.bounding_box()
        if box:
            target_x = box["x"] + box["width"] / 2
            target_y = box["y"] + box["height"] / 2
            # Use RL-based movement for high-value interaction
            smooth_mouse_move_ml(page, CURRENT_MOUSE_POS[0], CURRENT_MOUSE_POS[1], target_x, target_y, duration=0.5)

            page.mouse.down()

            # Determine hold duration via ML model if available; otherwise use a
            # randomized 3-6 second range.  This adds subtle variation between
            # sessions to better mimic genuine user behavior.
            hold = random.uniform(3, 6)
            if BEHAVIOR_MODEL:
                hold = predict_hold_duration(BEHAVIOR_MODEL, hold)
            logger.debug(f"Holding press for {hold:.2f}s")
            page.wait_for_timeout(int(hold * 1000))

            page.mouse.up()
            page.wait_for_load_state("domcontentloaded")
            if debug:
                save_debug_html(page.content())

    except Exception as exc:
        if debug:
            print(f"Failed to handle press-and-hold: {exc}")


def setup_telemetry_logging(page) -> None:
    """Attach listeners to log network telemetry for debugging/replay."""

    def log_request(request) -> None:
        logger.debug(
            "REQ %s %s payload=%s",
            request.method,
            request.url,
            request.post_data,
        )

    def log_response(response) -> None:
        logger.debug("RES %s %s", response.status, response.url)

    page.on("request", log_request)
    page.on("response", log_response)

def replay_telemetry(page, telemetry_file: str) -> None:
    """Replay previously captured network events to mimic real behavior."""
    if not Path(telemetry_file).exists():
        logger.debug("Telemetry file %s not found", telemetry_file)
        return
    with open(telemetry_file, "r") as f:
        events = json.load(f)
    for evt in events:
        method = evt.get("method")
        url = evt.get("url")
        payload = evt.get("payload")
        if method and url:
            logger.debug("Replaying %s %s", method, url)
            try:
                page.request.fetch(url, method=method, data=payload)
            except Exception as exc:
                logger.debug("Replay error %s", exc)

def intercept_beacon(context) -> None:
    """Intercept Cloudflare beacon.min.js requests."""

    def handler(route, request) -> None:
        action = random.choice(["block", "delay", "allow"])
        if action == "block":
            logger.debug("Blocking beacon %s", request.url)
            route.abort()
        elif action == "delay":
            delay = random.uniform(1000, 3000)
            logger.debug("Delaying beacon %.0fms %s", delay, request.url)
            time.sleep(delay / 1000)
            route.continue_()
        else:
            logger.debug("Allowing beacon %s", request.url)
            route.continue_()

    context.route("https://static.cloudflareinsights.com/beacon.min.js", handler)

def create_context(p, visible: bool, proxy: str | None) -> tuple:
    """Launch a browser with randomized context settings."""

    launch_args = {"headless": not visible}
    if not proxy:
        # Randomly select a residential proxy for rotation
        proxy = random.choice(PROXIES)
    if proxy:
        cfg = _parse_proxy(proxy)
        launch_args["proxy"] = cfg
        logger.info(
            "Using proxy server=%s username=%s password=%s",
            cfg.get("server"),
            cfg.get("username"),
            cfg.get("password"),
        )

    browser = p.chromium.launch(**launch_args)


    width = random.randint(1280, 1920)
    height = random.randint(720, 1080)
    logger.debug(f"Browser viewport {width}x{height}")
    CURRENT_MOUSE_POS[0] = width / 2
    CURRENT_MOUSE_POS[1] = height / 2

    ua = random.choice(USER_AGENTS)
    tz = random.choice(TIMEZONES)
    lang_header = random.choice(LANGUAGES)
    lat = random.uniform(25.0, 49.0)
    lon = random.uniform(-124.0, -66.0)
    context = browser.new_context(
        user_agent=ua,
        viewport={"width": width, "height": height},
        locale=lang_header.split(',')[0],
        timezone_id=tz,
        geolocation={"longitude": lon, "latitude": lat},
        permissions=["geolocation"],
        device_scale_factor=1,
        extra_http_headers={"Accept-Language": lang_header},
    )
    stealth_sync(context)
    reset_storage(context)
    intercept_beacon(context)
    logger.debug(
        "Context UA=%s TZ=%s Lang=%s headers=%s",
        ua,
        tz,
        lang_header,
        {"Accept-Language": lang_header},
    )
    return browser, context

def fetch_html(context, url: str, debug: bool) -> str:
    """Navigate to a URL in a fresh page and return the HTML."""
    page = context.new_page()
    setup_telemetry_logging(page)
    apply_stealth(page)
    random_mouse_movement(page)
    reset_storage(context)
    # Replay previously captured human telemetry to mimic authentic activity
    replay_telemetry(page, "telemetry.json")
    logger.info(f"Fetching {url}")
    wait_pre = random.uniform(500, 1500) * HUMANIZATION_SCALE
    logger.debug("Waiting %.0fms before navigation", wait_pre)
    page.wait_for_timeout(wait_pre)
    response = page.goto(url, wait_until="domcontentloaded", timeout=30000)
    if response:
        logger.debug(f"Navigation status {response.status} {response.url}")
    for _ in range(random.randint(1, 2)):
<<<<<<< HEAD
        page.mouse.wheel(0, random.randint(200, 1200))
        time.sleep(random.uniform(0.2, 0.5) * HUMANIZATION_SCALE)
    delay_after = random.uniform(5000, 10000) * HUMANIZATION_SCALE
=======
        page.mouse.wheel(0, random.randint(200, 800))
        time.sleep(random.uniform(0.2, 0.5) * HUMANIZATION_SCALE)
    delay_after = random.uniform(800, 1500) * HUMANIZATION_SCALE
>>>>>>> 76c790b0
    logger.debug("Waiting %.0fms after navigation", delay_after)
    page.wait_for_timeout(delay_after)
    html = page.content()
    if debug:
        save_debug_html(html)
        logger.debug(f"Saved debug HTML for {url}")
    check_for_cloudflare(page, html, url)
<<<<<<< HEAD
    if check_white_screen(page, html, url):
        page.close()
        raise RuntimeError("WHITE_SCREEN")
=======
>>>>>>> 76c790b0
    if check_security_service(page, html, url):
        page.close()
        raise RuntimeError("SECURITY_SERVICE")
    if response and response.status >= 400:
        Path("logs").mkdir(exist_ok=True)
        ts = int(time.time())
        screenshot = f"logs/error_{ts}.png"
        page.screenshot(path=screenshot)
        logger.debug(f"Saved error screenshot {screenshot}")

        raise ValueError(f"HTTP {response.status}")
    page.close()
    return html


def search_truepeoplesearch(
    context,
    address: str,
    debug: bool,
    inspect: bool,
    visible: bool,
    manual: bool,
) -> tuple[List[Dict[str, object]], bool]:

    if debug:
        print("Trying TruePeopleSearch...")

    page = context.new_page()
    setup_telemetry_logging(page)
    apply_stealth(page)
    random_mouse_movement(page)
    reset_storage(context)

    inter_url = "https://www.google.com/"
<<<<<<< HEAD
    delay = random.uniform(5000, 10000) * HUMANIZATION_SCALE
=======
    delay = random.uniform(800, 1500) * HUMANIZATION_SCALE
>>>>>>> 76c790b0
    logger.debug("Navigating to intermediate %s after %.0fms", inter_url, delay)
    page.wait_for_timeout(delay)
    try:
        page.goto(inter_url, timeout=15000)
    except Exception as exc:
        logger.debug("Intermediate navigation failed: %s", exc)
<<<<<<< HEAD
    page.wait_for_timeout(random.uniform(5000, 10000) * HUMANIZATION_SCALE)
=======
    page.wait_for_timeout(random.uniform(1000, 2000) * HUMANIZATION_SCALE)
>>>>>>> 76c790b0

    try:
        resp = page.goto(
            "https://www.truepeoplesearch.com/",
            wait_until="domcontentloaded",
            timeout=30000,
        )
        if resp:
            logger.info(
                "Reached TruePeopleSearch via proxy (status %s)", resp.status
            )
        else:
            logger.error("Navigation returned no response")
    except Exception as exc:
        logger.error("Navigation to TruePeopleSearch failed: %s", exc)
        raise
    if resp and resp.status >= 400:
        logger.error("Access denied on initial page: %s", resp.status)
        page.screenshot(path="logs/access_denied_start.png")
<<<<<<< HEAD
    page.wait_for_timeout(random.uniform(5000, 10000) * HUMANIZATION_SCALE)
=======
    page.wait_for_timeout(random.uniform(800, 1500) * HUMANIZATION_SCALE)
>>>>>>> 76c790b0
    random_mouse_movement(page)

    try:
        page.click("a[href*='Address']", timeout=5000)
    except Exception:
        if debug:
            print("Failed to click Address tab")

    try:
        street, cityzip = [part.strip() for part in address.split(",", 1)]
    except ValueError:
        street, cityzip = address.strip(), ""

    try:
        address_input = page.locator("input[placeholder*='Enter name']").first
        city_input = page.locator("input[placeholder*='City']").first
        address_input.wait_for(timeout=5000)
        city_input.wait_for(timeout=5000)

        address_input.fill(street.strip())
        if cityzip:
            city_input.fill(cityzip.strip())
        else:
            city_input.fill("")
    except Exception:
        if debug:
            print("Failed to locate or type into address fields")
        html = page.content()
        if debug:
            save_debug_html(html)
        page.close()
        return [], True

    try:
        city_input.press("Enter")
<<<<<<< HEAD
        time.sleep(random.uniform(5, 10) * HUMANIZATION_SCALE)
=======
        time.sleep(3 * HUMANIZATION_SCALE)
>>>>>>> 76c790b0
    except Exception:
        try:
            page.click("button[type='submit']")
        except Exception:
            if debug:
                print("Failed to submit address search")
            page.close()
            return [], True
    page.wait_for_load_state("domcontentloaded")
<<<<<<< HEAD
    time.sleep(random.uniform(5, 10) * HUMANIZATION_SCALE)

    time.sleep(random.uniform(5, 10) * HUMANIZATION_SCALE)
    page.wait_for_load_state("domcontentloaded")
    for _ in range(random.randint(1, 3)):
        page.mouse.wheel(0, random.randint(200, 1200))
        time.sleep(random.uniform(0.5, 1.0) * HUMANIZATION_SCALE)
=======
    time.sleep(3 * HUMANIZATION_SCALE)

    time.sleep(3 * HUMANIZATION_SCALE)
    page.wait_for_load_state("domcontentloaded")
    for _ in range(random.randint(1, 3)):
        page.mouse.wheel(0, random.randint(200, 800))
        time.sleep(random.uniform(0.3, 0.8) * HUMANIZATION_SCALE)
>>>>>>> 76c790b0
    random_mouse_movement(page)

    html = page.content()
    if debug:
        Path("logs").mkdir(exist_ok=True)
        Path("logs/page_after_submit.html").write_text(html)
    check_for_cloudflare(page, html, "https://www.truepeoplesearch.com/")
<<<<<<< HEAD
    if check_white_screen(page, html, "https://www.truepeoplesearch.com/", "div.card"):
        page.close()
        return [], True
=======
>>>>>>> 76c790b0
    if check_security_service(page, html, "https://www.truepeoplesearch.com/"):
        page.close()
        return [], True

    lower_html = html.lower()

    if "press & hold" in lower_html:
        print("Press & Hold challenge detected")
        if manual and visible:
            page.pause()
        else:
            handle_press_and_hold(page, debug)
            page.wait_for_load_state("domcontentloaded")
            html = page.content()
            lower_html = html.lower()

    bot_check = False
    if (
        "are you a human" in lower_html
        or "robot check" in lower_html
        or "press & hold" in lower_html
        or ("verify" in lower_html and "robot" in lower_html)
    ):
        bot_check = True
    else:
        try:
            if page.locator("text=verify", has_text="robot").first.is_visible(timeout=1000):
                bot_check = True
        except Exception:
            pass


    if bot_check:
        print("Bot check detected — waiting 10s and retrying...")
        if debug:
            save_debug_html(html)
        if manual and visible:
            page.pause()
        time.sleep(10)
        page.reload()
        page.wait_for_load_state("domcontentloaded")
        random_mouse_movement(page)

        html = page.content()
        if debug:
            save_debug_html(html)

    soup = BeautifulSoup(html, "html.parser")
    cards = soup.select("div.card a[href*='/details']")
    if debug:
        print(f"Found {len(cards)} cards on TruePeopleSearch")
    if len(cards) == 0:
        print("No cards found — likely bot block or bad selector.")
    if inspect:
        for card in cards:
            print("TPS card:\n", card.get_text(" ", strip=True))

    results = []
    for link in cards:
        href = link.get("href")
        if not href:
            continue
        detail_url = href if href.startswith("http") else f"https://www.truepeoplesearch.com{href}"
        try:
            detail_html = fetch_html(context, detail_url, debug)
        except RuntimeError as e:
            if debug:
                print(f"Security block on detail page: {e}")
            return results, True
        except Exception as e:
            if debug:
                print(f"Error loading detail page: {e}")
            continue
        detail_soup = BeautifulSoup(detail_html, "html.parser")
        name_el = detail_soup.find(["h1", "h2", "strong"])
        name = name_el.get_text(strip=True) if name_el else ""
        loc_el = detail_soup.find(string=re.compile("Current Address", re.I))
        if loc_el and loc_el.find_parent("div"):
            location_div = loc_el.find_parent("div").find_next_sibling("div")
            location = location_div.get_text(strip=True) if location_div else ""
        else:
            location = ""
        phones = _parse_phones(detail_soup.get_text(" "))
        if name or phones:
            results.append({
                "name": name,
                "phones": phones,
                "city_state": location,
                "source": "TruePeopleSearch",
            })
    page.close()
    return results, bot_check

def search_fastpeoplesearch(context, address: str, debug: bool, inspect: bool) -> tuple[List[Dict[str, object]], bool]:
    if debug:
        print("Trying FastPeopleSearch...")

    slug = quote_plus(address.lower().replace(",", "").replace(" ", "-"))
    url = f"https://www.fastpeoplesearch.com/address/{slug}"

    page = context.new_page()
    setup_telemetry_logging(page)
    apply_stealth(page)
    replay_telemetry(page, "telemetry.json")
    page.goto(url, wait_until="domcontentloaded", timeout=30000)

<<<<<<< HEAD
    time.sleep(random.uniform(5, 10) * HUMANIZATION_SCALE)
=======
    time.sleep(3 * HUMANIZATION_SCALE)
>>>>>>> 76c790b0
    try:
        page.wait_for_selector("div.card", timeout=int(8000 * HUMANIZATION_SCALE))
    except Exception:
        pass
    page.mouse.wheel(0, random.randint(200, 1200))
    html = page.content()
    if debug:
        save_debug_html(html)

<<<<<<< HEAD
    check_for_cloudflare(page, html, url)
    if check_white_screen(page, html, url, "div.card"):
        page.close()
        return [], True
=======
>>>>>>> 76c790b0
    if check_security_service(page, html, url):
        page.close()
        return [], True

    lower_html = html.lower()
    bot_check = False
    if (
        "press & hold" in lower_html
        or "robot check" in lower_html
        or ("verify" in lower_html and "robot" in lower_html)
        or "are you a human" in lower_html
    ):
        bot_check = True

    soup = BeautifulSoup(html, "html.parser")
    cards = soup.select("div.card a[href*='/person']")
    if debug:
        print(f"Found {len(cards)} cards on FastPeopleSearch")

    if len(cards) == 0:
        print("No cards found — likely bot block or bad selector.")

    if inspect:
        for card in cards:
            print("FPS card:\n", card.get_text(" ", strip=True))

    results = []
    for link in cards:
        href = link.get("href")
        if not href:
            continue
        detail_url = href if href.startswith("http") else f"https://www.fastpeoplesearch.com{href}"
        try:
            detail_html = fetch_html(context, detail_url, debug)
        except RuntimeError as e:
            if debug:
                print(f"Security block on FPS detail page: {e}")
            return results, True
        except Exception as e:
            if debug:
                print(f"Error loading detail page: {e}")
            continue
        detail_soup = BeautifulSoup(detail_html, "html.parser")
        name_el = detail_soup.find(["h1", "h2", "strong"])
        name = name_el.get_text(strip=True) if name_el else ""
        loc_el = detail_soup.find(string=re.compile("Current Address", re.I))
        if loc_el and loc_el.find_parent("div"):
            location_div = loc_el.find_parent("div").find_next_sibling("div")
            location = location_div.get_text(strip=True) if location_div else ""
        else:
            location = ""
        phones = _parse_phones(detail_soup.get_text(" "))
        if name or phones:
            results.append({
                "name": name,
                "phones": phones,
                "city_state": location,
                "source": "FastPeopleSearch",
            })
    page.close()

    return results, bot_check

def main() -> None:
    parser = argparse.ArgumentParser(description="Autonomous skip tracing tool")
    parser.add_argument("address", help="Property address")
    parser.add_argument("--debug", action="store_true", help="Save HTML and log status codes")
    parser.add_argument("--visible", action="store_true", help="Show browser during scrape")
    parser.add_argument("--inspect", action="store_true", help="Print raw HTML card text")
    parser.add_argument("--proxy", help="Proxy server e.g. http://user:pass@host:port")
    parser.add_argument("--fast", action="store_true", help="Include FastPeopleSearch")
    parser.add_argument("--manual", action="store_true", help="Pause on bot wall for manual solve")

    parser.add_argument("--save", action="store_true", help="Write results to results.json")
    args = parser.parse_args()

    if args.debug:
        logger.setLevel(logging.DEBUG)
        logger.debug("Debug logging enabled")

    with sync_playwright() as p:
        rotator = ProxyRotator([args.proxy] if args.proxy else RESIDENTIAL_PROXIES, MOBILE_PROXIES)
        results: List[Dict[str, object]] = []
        bot_block = True

        while bot_block:
            proxy, ptype = rotator.next_proxy()
            if proxy is None:
                logger.error("All proxies exhausted without bypassing bot protection")
                break

            browser, context = create_context(p, args.visible, proxy)

            try:
                res, bot_block = search_truepeoplesearch(
                    context,
                    args.address,
                    args.debug,
                    args.inspect,
                    args.visible,
                    args.manual,
                )
                results.extend(res)

                if args.fast and not bot_block:
                    res2, bot2 = search_fastpeoplesearch(
                        context,
                        args.address,
                        args.debug,
                        args.inspect,
                    )
                    results.extend(res2)
                    bot_block = bot_block or bot2
                if bot_block:
                    rotator.record_failure("bot detection")
                else:
                    rotator.record_success()

            except Exception as exc:
                bot_block = True
                rotator.record_failure(str(exc))
                if args.debug:
                    print(f"Search error: {exc}")

            context.close()
            browser.close()

            if bot_block:
                logger.warning("Bot protection triggered, rotating proxy")

    if args.save:
        Path("results.json").write_text(json.dumps(results, indent=2))

    if results:
        print(json.dumps(results, indent=2))
    else:
        print("No matches found for this address.")

if __name__ == "__main__":
    main()<|MERGE_RESOLUTION|>--- conflicted
+++ resolved
@@ -50,7 +50,6 @@
     "Mozilla/5.0 (Windows NT 10.0; Win64; x64; rv:118.0) Gecko/20100101 Firefox/118.0",
     "Mozilla/5.0 (X11; Linux x86_64) AppleWebKit/537.36 (KHTML, like Gecko) Chrome/118.0 Safari/537.36",
     "Mozilla/5.0 (Macintosh; Intel Mac OS X 13_0) AppleWebKit/605.1.15 (KHTML, like Gecko) Version/17.0 Safari/605.1.15",
-<<<<<<< HEAD
 ]
 
 # Browser fingerprint attributes for spoofing
@@ -72,8 +71,7 @@
     ["en-US", "en"],
     ["en-GB", "en"],
     ["en-US", "en-GB", "en"],
-=======
->>>>>>> 76c790b0
+
 ]
 
 # Common timezones for fingerprint randomization
@@ -168,7 +166,6 @@
         global HUMANIZATION_SCALE
         self.failures += 1
         HUMANIZATION_SCALE = min(2.0, HUMANIZATION_SCALE + 0.1)
-<<<<<<< HEAD
         logger.warning(
             "Proxy failure (%s) count=%d success=%d scale=%.2f mode=%s",
             reason,
@@ -177,9 +174,7 @@
             HUMANIZATION_SCALE,
             self.mode,
         )
-=======
-        logger.warning("Proxy failure (%s) count=%d scale=%.2f", reason, self.failures, HUMANIZATION_SCALE)
->>>>>>> 76c790b0
+
         if self.mode == "residential" and self.failures >= 2:
             logger.warning("Switching to mobile proxies due to repeated failures")
             self.mode = "mobile"
@@ -194,7 +189,6 @@
         if self.mode == "mobile" and time.time() - self.last_mobile > 300:
             logger.info("Returning to residential proxies after cooldown")
             self.mode = "residential"
-<<<<<<< HEAD
         logger.info(
             "Proxy success count=%d failures=%d mode=%s scale=%.2f",
             self.success,
@@ -202,8 +196,7 @@
             self.mode,
             HUMANIZATION_SCALE,
         )
-=======
->>>>>>> 76c790b0
+
 
 def _parse_proxy(proxy: str) -> dict:
     """Return server/username/password dict for Playwright."""
@@ -256,7 +249,6 @@
         return True
     return False
 
-<<<<<<< HEAD
 def check_white_screen(page, html: str, url: str, selector: str | None = None) -> bool:
     """Detect Cloudflare white screen/blank page blocks."""
     short = len(html) < 1000
@@ -282,8 +274,7 @@
         return True
     return False
 
-=======
->>>>>>> 76c790b0
+
 def reset_storage(context) -> None:
     """Clear cookies and storage to avoid reuse across sessions."""
     try:
@@ -311,11 +302,8 @@
         Object.defineProperty(navigator, 'languages', {{ get: () => {json.dumps(languages)} }});
         Object.defineProperty(navigator, 'hardwareConcurrency', {{ get: () => {hw_concurrency} }});
         Object.defineProperty(navigator, 'deviceMemory', {{ get: () => {dev_mem} }});
-<<<<<<< HEAD
         Object.defineProperty(navigator, 'platform', {{ get: () => '{platform}' }});
-=======
-        Object.defineProperty(navigator, 'platform', {{ get: () => 'Win32' }});
->>>>>>> 76c790b0
+
         const getParameter = WebGLRenderingContext.prototype.getParameter;
         WebGLRenderingContext.prototype.getParameter = function(param) {{
             if (param === 37445) return 'Intel Inc.';
@@ -324,12 +312,9 @@
         }};
         const toDataURL = HTMLCanvasElement.prototype.toDataURL;
         HTMLCanvasElement.prototype.toDataURL = function() {{ return 'data:image/png;base64,AAAA'; }};
-<<<<<<< HEAD
         Object.defineProperty(navigator, 'vendor', {{ get: () => '{vendor}' }});
         Object.defineProperty(navigator, 'productSub', {{ get: () => '{product_sub}' }});
-=======
-        Object.defineProperty(navigator, 'vendor', {{ get: () => 'Google Inc.' }});
->>>>>>> 76c790b0
+
         navigator.mediaDevices.getUserMedia = undefined;
         """
     )
@@ -422,11 +407,8 @@
 def random_mouse_movement(page, width: int = 1366, height: int = 768) -> None:
     """Perform several smooth mouse moves around the page."""
     start_x, start_y = CURRENT_MOUSE_POS
-<<<<<<< HEAD
     move_count = int(random.randint(8, 15) * HUMANIZATION_SCALE)
-=======
-    move_count = int(random.randint(5, 10) * HUMANIZATION_SCALE)
->>>>>>> 76c790b0
+
     for _ in range(move_count):
         x = random.randint(0, width)
         y = random.randint(0, height)
@@ -598,15 +580,10 @@
     if response:
         logger.debug(f"Navigation status {response.status} {response.url}")
     for _ in range(random.randint(1, 2)):
-<<<<<<< HEAD
         page.mouse.wheel(0, random.randint(200, 1200))
         time.sleep(random.uniform(0.2, 0.5) * HUMANIZATION_SCALE)
     delay_after = random.uniform(5000, 10000) * HUMANIZATION_SCALE
-=======
-        page.mouse.wheel(0, random.randint(200, 800))
-        time.sleep(random.uniform(0.2, 0.5) * HUMANIZATION_SCALE)
-    delay_after = random.uniform(800, 1500) * HUMANIZATION_SCALE
->>>>>>> 76c790b0
+
     logger.debug("Waiting %.0fms after navigation", delay_after)
     page.wait_for_timeout(delay_after)
     html = page.content()
@@ -614,12 +591,10 @@
         save_debug_html(html)
         logger.debug(f"Saved debug HTML for {url}")
     check_for_cloudflare(page, html, url)
-<<<<<<< HEAD
     if check_white_screen(page, html, url):
         page.close()
         raise RuntimeError("WHITE_SCREEN")
-=======
->>>>>>> 76c790b0
+
     if check_security_service(page, html, url):
         page.close()
         raise RuntimeError("SECURITY_SERVICE")
@@ -654,22 +629,16 @@
     reset_storage(context)
 
     inter_url = "https://www.google.com/"
-<<<<<<< HEAD
     delay = random.uniform(5000, 10000) * HUMANIZATION_SCALE
-=======
-    delay = random.uniform(800, 1500) * HUMANIZATION_SCALE
->>>>>>> 76c790b0
+
     logger.debug("Navigating to intermediate %s after %.0fms", inter_url, delay)
     page.wait_for_timeout(delay)
     try:
         page.goto(inter_url, timeout=15000)
     except Exception as exc:
         logger.debug("Intermediate navigation failed: %s", exc)
-<<<<<<< HEAD
     page.wait_for_timeout(random.uniform(5000, 10000) * HUMANIZATION_SCALE)
-=======
-    page.wait_for_timeout(random.uniform(1000, 2000) * HUMANIZATION_SCALE)
->>>>>>> 76c790b0
+
 
     try:
         resp = page.goto(
@@ -689,11 +658,8 @@
     if resp and resp.status >= 400:
         logger.error("Access denied on initial page: %s", resp.status)
         page.screenshot(path="logs/access_denied_start.png")
-<<<<<<< HEAD
     page.wait_for_timeout(random.uniform(5000, 10000) * HUMANIZATION_SCALE)
-=======
-    page.wait_for_timeout(random.uniform(800, 1500) * HUMANIZATION_SCALE)
->>>>>>> 76c790b0
+
     random_mouse_movement(page)
 
     try:
@@ -729,11 +695,8 @@
 
     try:
         city_input.press("Enter")
-<<<<<<< HEAD
         time.sleep(random.uniform(5, 10) * HUMANIZATION_SCALE)
-=======
-        time.sleep(3 * HUMANIZATION_SCALE)
->>>>>>> 76c790b0
+
     except Exception:
         try:
             page.click("button[type='submit']")
@@ -743,7 +706,6 @@
             page.close()
             return [], True
     page.wait_for_load_state("domcontentloaded")
-<<<<<<< HEAD
     time.sleep(random.uniform(5, 10) * HUMANIZATION_SCALE)
 
     time.sleep(random.uniform(5, 10) * HUMANIZATION_SCALE)
@@ -751,15 +713,7 @@
     for _ in range(random.randint(1, 3)):
         page.mouse.wheel(0, random.randint(200, 1200))
         time.sleep(random.uniform(0.5, 1.0) * HUMANIZATION_SCALE)
-=======
-    time.sleep(3 * HUMANIZATION_SCALE)
-
-    time.sleep(3 * HUMANIZATION_SCALE)
-    page.wait_for_load_state("domcontentloaded")
-    for _ in range(random.randint(1, 3)):
-        page.mouse.wheel(0, random.randint(200, 800))
-        time.sleep(random.uniform(0.3, 0.8) * HUMANIZATION_SCALE)
->>>>>>> 76c790b0
+
     random_mouse_movement(page)
 
     html = page.content()
@@ -767,12 +721,10 @@
         Path("logs").mkdir(exist_ok=True)
         Path("logs/page_after_submit.html").write_text(html)
     check_for_cloudflare(page, html, "https://www.truepeoplesearch.com/")
-<<<<<<< HEAD
     if check_white_screen(page, html, "https://www.truepeoplesearch.com/", "div.card"):
         page.close()
         return [], True
-=======
->>>>>>> 76c790b0
+
     if check_security_service(page, html, "https://www.truepeoplesearch.com/"):
         page.close()
         return [], True
@@ -879,11 +831,8 @@
     replay_telemetry(page, "telemetry.json")
     page.goto(url, wait_until="domcontentloaded", timeout=30000)
 
-<<<<<<< HEAD
     time.sleep(random.uniform(5, 10) * HUMANIZATION_SCALE)
-=======
-    time.sleep(3 * HUMANIZATION_SCALE)
->>>>>>> 76c790b0
+
     try:
         page.wait_for_selector("div.card", timeout=int(8000 * HUMANIZATION_SCALE))
     except Exception:
@@ -893,13 +842,11 @@
     if debug:
         save_debug_html(html)
 
-<<<<<<< HEAD
     check_for_cloudflare(page, html, url)
     if check_white_screen(page, html, url, "div.card"):
         page.close()
         return [], True
-=======
->>>>>>> 76c790b0
+
     if check_security_service(page, html, url):
         page.close()
         return [], True
