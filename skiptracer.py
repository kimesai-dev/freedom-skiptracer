--- conflicted
+++ resolved
@@ -90,11 +90,8 @@
             raise
     raise RuntimeError("Failed to fetch URL")
 
-<<<<<<< HEAD
 def extract_data(html: str, *, timeout: int = 120, visible: bool = False) -> Dict[str, str]:
-=======
-def parse_html(html: str) -> Dict[str, str]:
->>>>>>> 2536dda3
+
     soup = BeautifulSoup(html, "html.parser")
     link = soup.select_one('a[href^="/details"]')
     if not link:
@@ -147,14 +144,12 @@
         try:
             html = fetch_url(
                 results_url,
-<<<<<<< HEAD
                 timeout=args.request_timeout,
                 visible=args.visible,
             )
             data = extract_data(
                 html,
-=======
->>>>>>> 2536dda3
+
                 timeout=args.request_timeout,
                 visible=args.visible,
             )
