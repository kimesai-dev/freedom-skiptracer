import argparse
import json
import logging
import os
import random
import re
import time
import threading
from pathlib import Path
from typing import List, Dict, Optional
from urllib.parse import quote_plus, urlsplit
import urllib.robotparser

import numpy as np
from dataclasses import dataclass, field

from human_behavior_ml import (
    load_behavior_model,
    predict_hold_duration,
)
from playwright_stealth import stealth_sync
from stable_baselines3 import PPO

logging.basicConfig(
    level=logging.INFO,
    format="%(asctime)s [%(levelname)s] %(message)s",
)
logger = logging.getLogger(__name__)

# Preload ML model used for generating human-like timings. The helper functions
# handle the case where the model file does not exist and return ``None``.
BEHAVIOR_MODEL = load_behavior_model("models/behavior_model.zip")
# Preload advanced RL model used to generate realistic mouse paths.
try:
    MOUSE_MODEL: Optional[PPO] = PPO.load("models/mouse_model.zip")
except Exception:
    MOUSE_MODEL = None
    logger.debug("RL mouse model not loaded; falling back to bezier paths")

try:
    from bs4 import BeautifulSoup
    from playwright.sync_api import sync_playwright
except ImportError as exc:
    missing = str(exc).split("'")[1]
    print(f"Missing dependency: install with `pip install {missing}`")
    raise SystemExit(1)

PHONE_RE = re.compile(r"\(?\d{3}\)?[-.\s]?\d{3}[-.\s]?\d{4}")

# Expanded list of modern user agents for stronger UA rotation
USER_AGENTS = [
    "Mozilla/5.0 (Windows NT 10.0; Win64; x64) AppleWebKit/537.36 (KHTML, like Gecko) Chrome/120.0 Safari/537.36",
    "Mozilla/5.0 (Macintosh; Intel Mac OS X 10_15_7) AppleWebKit/537.36 (KHTML, like Gecko) Chrome/119.0 Safari/537.36",
    "Mozilla/5.0 (Windows NT 10.0; Win64; x64; rv:118.0) Gecko/20100101 Firefox/118.0",
    "Mozilla/5.0 (X11; Linux x86_64) AppleWebKit/537.36 (KHTML, like Gecko) Chrome/118.0 Safari/537.36",
    "Mozilla/5.0 (Macintosh; Intel Mac OS X 13_0) AppleWebKit/605.1.15 (KHTML, like Gecko) Version/17.0 Safari/605.1.15",
]

# Browser fingerprint attributes for spoofing
PLATFORMS = [
    "Win32",
    "Linux x86_64",
    "MacIntel",
]
VENDORS = [
    "Google Inc.",
    "Apple Computer, Inc.",
    "",  # Some browsers report an empty vendor
]
PRODUCT_SUBS = [
    "20030107",
    "20100101",
]
LANGUAGE_SETS = [
    ["en-US", "en"],
    ["en-GB", "en"],
    ["en-US", "en-GB", "en"],

]

# Common timezones for fingerprint randomization
TIMEZONES = [
    "America/New_York",
    "America/Chicago",
    "America/Los_Angeles",
    "Europe/London",
    "Europe/Berlin",
]

# Accept-Language header values to rotate
LANGUAGES = [
    "en-US,en;q=0.9",
    "en-GB,en;q=0.8",
    "de-DE,de;q=0.8,en-US;q=0.5",
]

# Scale factor that is increased when repeated blocks occur to add extra
# randomness to timings and mouse movement.
HUMANIZATION_SCALE = 1.0

# Lists of Decodo proxies separated by type for smart rotation
# Residential proxies are used by default
RESIDENTIAL_PROXIES = [
    "http://Sph9k2p5z9:ghI6z+qlegG6h4F8zE@gate.decodo.com:10001",
    "http://sph9k2p5z9:ghI6z+qlegG6h4F8zE@gate.decodo.com:10002",
    "http://sph9k2p5z9:ghI6z+qlegG6h4F8zE@gate.decodo.com:10003",
    "http://sph9k2p5z9:ghI6z+qlegG6h4F8zE@gate.decodo.com:10004",
    "http://sph9k2p5z9:ghI6z+qlegG6h4F8zE@gate.decodo.com:10005",
    "http://sph9k2p5z9:ghI6z+qlegG6h4F8zE@gate.decodo.com:10006",
    "http://sph9k2p5z9:ghI6z+qlegG6h4F8zE@gate.decodo.com:10007",
    "http://sph9k2p5z9:ghI6z+qlegG6h4F8zE@gate.decodo.com:10008",
    "http://sph9k2p5z9:ghI6z+qlegG6h4F8zE@gate.decodo.com:10009",
    "http://sph9k2p5z9:ghI6z+qlegG6h4F8zE@gate.decodo.com:10010",
]

# Newly provided mobile proxies – used when residential pool is blocked
MOBILE_PROXIES = [
    "http://spo5y5143p:4QrFon=3x9oPmmlC9k@gate.decodo.com:10001",
    "http://spo5y5143p:4QrFon=3x9oPmmlC9k@gate.decodo.com:10002",
    "http://spo5y5143p:4QrFon=3x9oPmmlC9k@gate.decodo.com:10003",
    "http://spo5y5143p:4QrFon=3x9oPmmlC9k@gate.decodo.com:10004",
    "http://spo5y5143p:4QrFon=3x9oPmmlC9k@gate.decodo.com:10005",
    "http://spo5y5143p:4QrFon=3x9oPmmlC9k@gate.decodo.com:10006",
    "http://spo5y5143p:4QrFon=3x9oPmmlC9k@gate.decodo.com:10007",
    "http://spo5y5143p:4QrFon=3x9oPmmlC9k@gate.decodo.com:10008",
    "http://spo5y5143p:4QrFon=3x9oPmmlC9k@gate.decodo.com:10009",
    "http://spo5y5143p:4QrFon=3x9oPmmlC9k@gate.decodo.com:10010",
]

# For backwards compatibility with earlier versions
PROXIES = RESIDENTIAL_PROXIES


# Maximum concurrent browser contexts.
MAX_PARALLEL_CONTEXTS = 5
# Initial percentage of mobile proxies to allocate.
INITIAL_MOBILE_RATIO = 0.3

# Storage for reusable session cookies keyed by domain
SESSION_COOKIES: dict[str, list] = {}
SESSION_LOCK = threading.Lock()

# Cache of parsed robots.txt files keyed by domain
ROBOTS_CACHE: dict[str, urllib.robotparser.RobotFileParser] = {}


class RateLimiter:
    """Simple per-domain rate limiter."""

    def __init__(self, delay: float = 5.0):
        self.delay = delay
        self.last: Dict[str, float] = {}

    def wait(self, domain: str) -> None:
        now = time.time()
        last_time = self.last.get(domain, 0)
        sleep_for = self.delay - (now - last_time)
        if sleep_for > 0:
            logger.debug("Rate limiting %s for %.2fs", domain, sleep_for)
            time.sleep(sleep_for)
        self.last[domain] = time.time()


RATE_LIMITER = RateLimiter()


def is_allowed_by_robots(url: str, ua: str) -> bool:
    """Return True if the given URL is allowed by robots.txt."""
    parsed = urlsplit(url)
    base = f"{parsed.scheme}://{parsed.netloc}"
    rp = ROBOTS_CACHE.get(base)
    if not rp:
        rp = urllib.robotparser.RobotFileParser()
        try:
            rp.set_url(f"{base}/robots.txt")
            rp.read()
        except Exception as exc:
            logger.debug("robots.txt fetch failed for %s: %s", base, exc)
            ROBOTS_CACHE[base] = rp
            return True
        ROBOTS_CACHE[base] = rp
    return rp.can_fetch(ua, parsed.path)


def load_cookie_store(path: str | None) -> None:
    if not path or not Path(path).exists():
        return
    try:
        data = json.loads(Path(path).read_text())
        with SESSION_LOCK:
            SESSION_COOKIES.update(data)
        logger.debug("Loaded cookie store from %s", path)
    except Exception as exc:
        logger.debug("Cookie store load failed: %s", exc)
<<<<<<< HEAD
=======


def save_cookie_store(path: str | None) -> None:
    if not path:
        return
    try:
        with SESSION_LOCK:
            data = SESSION_COOKIES
        Path(path).write_text(json.dumps(data))
        logger.debug("Saved cookie store to %s", path)
    except Exception as exc:
        logger.debug("Cookie store save failed: %s", exc)

from dataclasses import dataclass, field
import threading
>>>>>>> cfaa5ed5


def save_cookie_store(path: str | None) -> None:
    if not path:
        return
    try:
        with SESSION_LOCK:
            data = SESSION_COOKIES
        Path(path).write_text(json.dumps(data))
        logger.debug("Saved cookie store to %s", path)
    except Exception as exc:
        logger.debug("Cookie store save failed: %s", exc)

@dataclass
class ProxyStats:
    """Runtime statistics for a single proxy."""

    success: int = 0
    failure: int = 0
    blocks: int = 0
    times: list = field(default_factory=list)
    cooldown_until: float = 0.0
    fail_streak: int = 0


class ParallelProxyManager:
    """Smart proxy allocator for concurrent workers."""

    def __init__(self, residential: List[str], mobile: List[str]):
        self.residential = residential[:]
        self.mobile = mobile[:]
        self.lock = threading.Lock()
        self.res_index = 0
        self.mob_index = 0
        self.mobile_ratio = INITIAL_MOBILE_RATIO
        self.in_use: set[str] = set()
        self.stats = {p: ProxyStats() for p in residential + mobile}

    def _next_from_pool(self, pool: List[str], idx: int) -> tuple[str | None, int]:
        if not pool:
            return None, idx
        start = idx
        while True:
            if idx >= len(pool):
                idx = 0
            proxy = pool[idx]
            idx += 1
            stat = self.stats.get(proxy)
            if (
                proxy not in self.in_use
                and stat
                and stat.cooldown_until <= time.time()
            ):
                self.in_use.add(proxy)
                return proxy, idx
            if idx == start:
                return None, idx

    def allocate(self) -> tuple[str | None, str]:
        """Return an available proxy and its type."""
        with self.lock:
            use_mobile = random.random() < self.mobile_ratio
            proxy = None
            ptype = ""
            if use_mobile:
                proxy, self.mob_index = self._next_from_pool(self.mobile, self.mob_index)
                ptype = "mobile"
            if not proxy:
                proxy, self.res_index = self._next_from_pool(self.residential, self.res_index)
                ptype = "residential"
            if not proxy and not use_mobile:
                proxy, self.mob_index = self._next_from_pool(self.mobile, self.mob_index)
                ptype = "mobile"
            if proxy:
                logger.info("[CTX] Allocated %s proxy %s", ptype, proxy)
            return proxy, ptype

    def release(self, proxy: str, ptype: str, success: bool, blocked: bool, duration: float) -> None:
        """Return proxy to pool and update health metrics."""
        with self.lock:
            if proxy in self.in_use:
                self.in_use.remove(proxy)
            stat = self.stats.get(proxy)
            if stat:
                stat.times.append(duration)
                if success:
                    stat.success += 1
                    stat.fail_streak = 0
                else:
                    stat.failure += 1
                    stat.fail_streak += 1
                if blocked:
                    stat.blocks += 1
                    stat.fail_streak += 1
                if stat.fail_streak >= 3:
                    stat.cooldown_until = time.time() + 120
                    stat.fail_streak = 0
                    logger.info("[CTX] Cooling down proxy %s for 120s", proxy)
            if ptype == "residential" and not success:
                self.mobile_ratio = min(0.7, self.mobile_ratio + 0.05)
            elif ptype == "residential" and success:
                self.mobile_ratio = max(INITIAL_MOBILE_RATIO, self.mobile_ratio - 0.02)
            logger.info(
                "[CTX] Released %s proxy %s success=%s blocked=%s ratio=%.2f",
                ptype,
                proxy,
                success,
                blocked,
                self.mobile_ratio,
            )

    def log_stats(self) -> None:
        """Output aggregated proxy health metrics."""
        with self.lock:
            for proxy, stat in self.stats.items():
                if stat.success or stat.failure:
                    avg = sum(stat.times) / len(stat.times) if stat.times else 0
                    logger.info(
                        "[STATS] %s succ=%d fail=%d blocks=%d avg_time=%.1fs cooldown=%.0f",
                        proxy,
                        stat.success,
                        stat.failure,
                        stat.blocks,
                        avg,
                        max(0, stat.cooldown_until - time.time()),
                    )


class ProxyRotator:
    """Rotate residential proxies first, then mobile on repeated failures."""

    def __init__(self, residential: List[str], mobile: List[str]):
        self.residential = residential
        self.mobile = mobile
        self.res_index = 0
        self.mob_index = 0
        self.mode = "residential"
        self.failures = 0
        self.success = 0
        self.last_mobile = 0.0
        self.stats = {p: ProxyStats() for p in residential + mobile}

    def _get_proxy(self, pool: List[str], idx: int) -> tuple[Optional[str], int]:
        if not pool:
            return None, idx
        if idx >= len(pool):
            idx = 0
        proxy = pool[idx]
        idx += 1
        return proxy, idx

    def next_proxy(self) -> tuple[Optional[str], str]:
        if self.mode == "residential":
            proxy, self.res_index = self._get_proxy(self.residential, self.res_index)
            ptype = "residential"
        else:
            proxy, self.mob_index = self._get_proxy(self.mobile, self.mob_index)
            ptype = "mobile"
        if proxy:
            logger.info("Switching to %s proxy %s", ptype, proxy)
        else:
            logger.warning("No %s proxies left to rotate", ptype)
        return proxy, ptype

    def record_failure(self, reason: str) -> None:
        global HUMANIZATION_SCALE
        self.failures += 1
        HUMANIZATION_SCALE = min(2.0, HUMANIZATION_SCALE + 0.1)
        logger.warning(
            "Proxy failure (%s) count=%d success=%d scale=%.2f mode=%s",
            reason,
            self.failures,
            self.success,
            HUMANIZATION_SCALE,
            self.mode,
        )

        proxy = self.residential[self.res_index - 1] if self.mode == "residential" else self.mobile[self.mob_index - 1]
        stat = self.stats.get(proxy)
        if stat:
            stat.failure += 1

        if self.mode == "residential" and self.failures >= 2:
            logger.warning("Switching to mobile proxies due to repeated failures")
            self.mode = "mobile"
            self.last_mobile = time.time()
            self.failures = 0

    def record_success(self) -> None:
        global HUMANIZATION_SCALE
        self.success += 1
        self.failures = 0
        HUMANIZATION_SCALE = max(1.0, HUMANIZATION_SCALE - 0.05)
        if self.mode == "mobile" and time.time() - self.last_mobile > 300:
            logger.info("Returning to residential proxies after cooldown")
            self.mode = "residential"
        logger.info(
            "Proxy success count=%d failures=%d mode=%s scale=%.2f",
            self.success,
            self.failures,
            self.mode,
            HUMANIZATION_SCALE,
        )
        proxy = self.residential[self.res_index - 1] if self.mode == "residential" else self.mobile[self.mob_index - 1]
        stat = self.stats.get(proxy)
        if stat:
            stat.success += 1

    def log_stats(self) -> None:
        for proxy, stat in self.stats.items():
            if stat.success or stat.failure:
                avg = sum(stat.times) / len(stat.times) if stat.times else 0
                logger.info(
                    "[STATS] %s succ=%d fail=%d blocks=%d avg_time=%.1fs",
                    proxy,
                    stat.success,
                    stat.failure,
                    stat.blocks,
                    avg,
                )


def _parse_proxy(proxy: str) -> dict:
    """Return server/username/password dict for Playwright."""
    match = re.match(r"(https?://)?(?:(.+?):(.+)@)?([^:]+:\d+)", proxy)
    if not match:
        return {"server": proxy}
    server = f"http://{match.group(4)}"
    username = match.group(2)
    password = match.group(3)
    cfg = {"server": server}
    if username and password:
        cfg.update({"username": username, "password": password})
    return cfg


def _normalize_phone(number: str) -> str:
    digits = re.sub(r"\D", "", number)
    if len(digits) == 10:
        return f"+1 ({digits[:3]}) {digits[3:6]}-{digits[6:]}"
    return number

def _parse_phones(text: str) -> List[str]:
    phones = set()
    for match in PHONE_RE.findall(text or ""):
        phones.add(_normalize_phone(match))
    return list(phones)

def save_debug_html(html: str, name: str = "debug_last.html") -> None:
    Path("logs").mkdir(exist_ok=True)
    Path(f"logs/{name}").write_text(html)

def check_for_cloudflare(page, html: str, url: str) -> None:
    """Detect Cloudflare block pages and capture a screenshot."""
    lower = html.lower()
    if "you have been blocked" in lower or "cloudflare" in lower:
        Path("logs").mkdir(exist_ok=True)
        ts = int(time.time())
        screenshot = f"logs/cloudflare_{ts}.png"
        page.screenshot(path=screenshot)
        logger.warning("Cloudflare block detected at %s, screenshot %s", url, screenshot)

def check_security_service(page, html: str, url: str) -> bool:
    """Detect generic security service block pages."""
    lower = html.lower()
    if "security service" in lower and "protect itself" in lower:
        Path("logs").mkdir(exist_ok=True)
        screenshot = f"logs/security_service_{int(time.time())}.png"
        page.screenshot(path=screenshot)
        logger.warning("Security service block detected at %s, screenshot %s", url, screenshot)
        return True
    return False

def check_white_screen(page, html: str, url: str, selector: str | None = None) -> bool:
    """Detect Cloudflare white screen/blank page blocks."""
    short = len(html) < 1000
    missing = False
    if selector:
        try:
            soup = BeautifulSoup(html, "html.parser")
            if not soup.select_one(selector):
                missing = True
        except Exception:
            pass
    if short or missing:
        Path("logs").mkdir(exist_ok=True)
        screenshot = f"logs/white_screen_{int(time.time())}.png"
        page.screenshot(path=screenshot)
        logger.warning(
            "White screen detected at %s short=%s missing=%s screenshot=%s",
            url,
            short,
            missing,
            screenshot,
        )
        return True
    return False

def detect_js_challenge(page, html: str, url: str) -> bool:
    """Detect Cloudflare JavaScript challenge pages."""
    lower = html.lower()
    if "just a moment" in lower and "cloudflare" in lower:
        Path("logs").mkdir(exist_ok=True)
        screenshot = f"logs/js_challenge_{int(time.time())}.png"
        page.screenshot(path=screenshot)
        logger.warning("JS challenge at %s screenshot %s", url, screenshot)
        return True
    return False

def detect_turnstile(page, html: str, url: str) -> bool:
    """Detect Cloudflare Turnstile CAPTCHA."""
    if "cf-turnstile" in html.lower() or "challenges.cloudflare.com" in html.lower():
        Path("logs").mkdir(exist_ok=True)
        screenshot = f"logs/turnstile_{int(time.time())}.png"
        page.screenshot(path=screenshot)
        logger.warning("Turnstile CAPTCHA at %s screenshot %s", url, screenshot)
        solve_turnstile_captcha(page)
        return True
    return False


def handle_js_challenge(page, timeout: int = 15000) -> bool:
    """Wait for Cloudflare JS challenge to complete."""
    try:
        locator = page.locator("text=Checking your browser before accessing")
        if locator.first.is_visible(timeout=3000):
            logger.info("Waiting for JS challenge to finish")
            page.wait_for_load_state("networkidle", timeout=timeout)
            return True
    except Exception:
        pass
    return False


def solve_turnstile_captcha(page) -> None:
    """Placeholder for CAPTCHA solving integration."""
    api_key = os.getenv("CAPTCHA_API_KEY")
    if not api_key:
        logger.info("Manual CAPTCHA solve required")
        return
    logger.debug("Submitting CAPTCHA to external service")
    # Actual CAPTCHA solving logic would go here


def reset_storage(context) -> None:
    """Clear cookies and storage to avoid reuse across sessions."""
    try:
        context.clear_cookies()
        context.add_init_script("() => { localStorage.clear(); sessionStorage.clear(); }")
        logger.debug("Cleared cookies and storage for new context")
    except Exception as exc:
        logger.debug("Storage reset failed: %s", exc)

def restore_cookies(context, domain: str) -> None:
    """Load stored cookies for a domain into the context."""
    with SESSION_LOCK:
        cookies = SESSION_COOKIES.get(domain)
    if cookies:
        try:
            context.add_cookies(cookies)
            logger.debug("Restored %d cookies for %s", len(cookies), domain)
        except Exception as exc:
            logger.debug("Cookie restore failed: %s", exc)

def store_cookies(context, domain: str) -> None:
    """Persist cookies from the context for reuse."""
    try:
        cookies = context.cookies(f"https://{domain}")
        with SESSION_LOCK:
            SESSION_COOKIES[domain] = cookies
        logger.debug("Stored %d cookies for %s", len(cookies), domain)
    except Exception as exc:
        logger.debug("Cookie save failed: %s", exc)

def apply_stealth(page) -> None:
    """Spoof common fingerprint attributes using randomized values."""

    hw_concurrency = random.randint(4, 8)
    dev_mem = random.choice([4, 8])
    platform = random.choice(PLATFORMS)
    vendor = random.choice(VENDORS)
    product_sub = random.choice(PRODUCT_SUBS)
    languages = random.choice(LANGUAGE_SETS)
    plugins = [
        f"Plugin {i} {random.choice(['PDF','Video','Audio'])}"
        for i in range(random.randint(3, 6))
    ]

    page.add_init_script(
        f"""
        Object.defineProperty(navigator, 'webdriver', {{get: () => false}});
        window.chrome = window.chrome || {{ runtime: {{}} }};
        Object.defineProperty(navigator, 'plugins', {{ get: () => {json.dumps(plugins)} }});
        Object.defineProperty(navigator, 'languages', {{ get: () => {json.dumps(languages)} }});
        Object.defineProperty(navigator, 'hardwareConcurrency', {{ get: () => {hw_concurrency} }});
        Object.defineProperty(navigator, 'deviceMemory', {{ get: () => {dev_mem} }});
        Object.defineProperty(navigator, 'platform', {{ get: () => '{platform}' }});

        const originalQuery = navigator.permissions.query;
        navigator.permissions.__proto__.query = parameters => (
            parameters.name === 'notifications'
                ? Promise.resolve({{ state: Notification.permission }})
                : originalQuery.call(navigator.permissions, parameters)
        );

        Object.defineProperty(navigator, 'connection', {{ get: () => ({
            rtt: Math.floor(Math.random() * 100) + 50,
            downlink: (Math.random() * 10 + 1).toFixed(1),
            effectiveType: '4g'
        }) }});

        const getParameter = WebGLRenderingContext.prototype.getParameter;
        WebGLRenderingContext.prototype.getParameter = function(param) {{
            if (param === 37445) return 'Intel Inc.';
            if (param === 37446) return 'Intel Iris OpenGL Engine';
            return getParameter.call(this, param);
        }};
        const toDataURL = HTMLCanvasElement.prototype.toDataURL;
        HTMLCanvasElement.prototype.toDataURL = function() {{ return 'data:image/png;base64,AAAA'; }};
        Object.defineProperty(navigator, 'vendor', {{ get: () => '{vendor}' }});
        Object.defineProperty(navigator, 'productSub', {{ get: () => '{product_sub}' }});

        navigator.mediaDevices.getUserMedia = undefined;
        """
    )
    # Apply additional stealth modifications from playwright-stealth
    stealth_sync(page)
    logger.debug(
        "Stealth props platform=%s vendor=%s productSub=%s languages=%s", 
        platform,
        vendor,
        product_sub,
        languages,
    )

def _cubic_bezier(p0: float, p1: float, p2: float, p3: float, t: float) -> float:
    """Return a single dimension of a cubic Bezier curve."""
    return (
        (1 - t) ** 3 * p0
        + 3 * (1 - t) ** 2 * t * p1
        + 3 * (1 - t) * t ** 2 * p2
        + t ** 3 * p3
    )


CURRENT_MOUSE_POS = [0.0, 0.0]


def smooth_mouse_move(
    page,
    start_x: float,
    start_y: float,
    end_x: float,
    end_y: float,
    duration: float = 1.0,
    steps: int = 20,
) -> None:
    """Move the mouse along a randomized Bezier path."""

    # Random control points generate curved paths with subtle variation
    cp1_x = start_x + random.uniform(-100, 100)
    cp1_y = start_y + random.uniform(-100, 100)
    cp2_x = end_x + random.uniform(-100, 100)
    cp2_y = end_y + random.uniform(-100, 100)

    for i, t in enumerate(np.linspace(0, 1, steps)):
        x = _cubic_bezier(start_x, cp1_x, cp2_x, end_x, t)
        y = _cubic_bezier(start_y, cp1_y, cp2_y, end_y, t)
        page.mouse.move(x, y)
        # Introduce slight per-step delays to mimic natural movement
        time.sleep(max(0.001, duration / steps) * random.uniform(0.7, 1.3))
        logger.debug(f"Bezier move {i}/{steps}: {x:.1f},{y:.1f}")
    CURRENT_MOUSE_POS[0] = end_x
    CURRENT_MOUSE_POS[1] = end_y

def smooth_mouse_move_ml(
    page,
    start_x: float,
    start_y: float,
    end_x: float,
    end_y: float,
    duration: float = 1.0,
) -> None:
    """Move the mouse using a path predicted by the RL model."""
    logger.debug(
        "RL move from (%.1f, %.1f) to (%.1f, %.1f)", start_x, start_y, end_x, end_y
    )
    if not MOUSE_MODEL:
        # Fallback to Bezier movement when model not available
        smooth_mouse_move(page, start_x, start_y, end_x, end_y, duration)
        return

    # Predict a sequence of (dx, dy) offsets normalized to [-1,1] using the RL model
    path = []
    state = np.array([start_x, start_y, end_x, end_y], dtype=np.float32)
    for _ in range(20):
        action, _ = MOUSE_MODEL.predict(state, deterministic=True)
        dx, dy = action
        next_x = start_x + dx * (end_x - start_x)
        next_y = start_y + dy * (end_y - start_y)
        path.append((next_x, next_y))
        logger.debug("RL predicted step to %.1f,%.1f", next_x, next_y)
        state = np.array([next_x, next_y, end_x, end_y], dtype=np.float32)

    for i, (x, y) in enumerate(path):
        page.mouse.move(x, y)
        time.sleep(max(0.001, duration / len(path)) * random.uniform(0.7, 1.3))
        logger.debug(f"RL move {i}/{len(path)}: {x:.1f},{y:.1f}")
    CURRENT_MOUSE_POS[0] = end_x
    CURRENT_MOUSE_POS[1] = end_y

def random_mouse_movement(page, width: int = 1366, height: int = 768) -> None:
    """Perform several smooth mouse moves around the page."""
    start_x, start_y = CURRENT_MOUSE_POS
    move_count = int(random.randint(8, 15) * HUMANIZATION_SCALE)

    for _ in range(move_count):
        x = random.randint(0, width)
        y = random.randint(0, height)
        # Randomly choose between RL-generated and Bezier paths for variation
        if MOUSE_MODEL and random.random() < 0.6:
            smooth_mouse_move_ml(page, start_x, start_y, x, y)
        else:
            smooth_mouse_move(page, start_x, start_y, x, y)
        start_x, start_y = x, y

        time.sleep(random.uniform(0.05, 0.2) * HUMANIZATION_SCALE)


def handle_press_and_hold(page, debug: bool) -> None:
    """Attempt to solve the press and hold challenge if displayed."""

    try:
        btn = page.locator("text=Press & Hold").first
        btn.wait_for(timeout=3000)
        box = btn.bounding_box()
        if box:
            target_x = box["x"] + box["width"] / 2
            target_y = box["y"] + box["height"] / 2
            # Use RL-based movement for high-value interaction
            smooth_mouse_move_ml(page, CURRENT_MOUSE_POS[0], CURRENT_MOUSE_POS[1], target_x, target_y, duration=0.5)

            page.mouse.down()

            # Determine hold duration via ML model if available; otherwise use a
            # randomized 3-6 second range.  This adds subtle variation between
            # sessions to better mimic genuine user behavior.
            hold = random.uniform(3, 6)
            if BEHAVIOR_MODEL:
                hold = predict_hold_duration(BEHAVIOR_MODEL, hold)
            logger.debug(f"Holding press for {hold:.2f}s")
            page.wait_for_timeout(int(hold * 1000))

            page.mouse.up()
            page.wait_for_load_state("domcontentloaded")
            if debug:
                save_debug_html(page.content())

    except Exception as exc:
        if debug:
            print(f"Failed to handle press-and-hold: {exc}")


def setup_telemetry_logging(page) -> None:
    """Attach listeners to log network telemetry for debugging/replay."""

    def log_request(request) -> None:
        logger.debug(
            "REQ %s %s payload=%s",
            request.method,
            request.url,
            request.post_data,
        )

    def log_response(response) -> None:
        logger.debug("RES %s %s", response.status, response.url)

    page.on("request", log_request)
    page.on("response", log_response)

def replay_telemetry(page, telemetry_file: str) -> None:
    """Replay previously captured network events to mimic real behavior."""
    if not Path(telemetry_file).exists():
        logger.debug("Telemetry file %s not found", telemetry_file)
        return
    with open(telemetry_file, "r") as f:
        events = json.load(f)
    for evt in events:
        method = evt.get("method")
        url = evt.get("url")
        payload = evt.get("payload")
        if method and url:
            logger.debug("Replaying %s %s", method, url)
            try:
                page.request.fetch(url, method=method, data=payload)
            except Exception as exc:
                logger.debug("Replay error %s", exc)

def intercept_beacon(context) -> None:
    """Intercept Cloudflare beacon.min.js requests."""

    def handler(route, request) -> None:
        action = random.choice(["block", "delay", "allow"])
        if action == "block":
            logger.debug("Blocking beacon %s", request.url)
            route.abort()
        elif action == "delay":
            delay = random.uniform(1000, 3000)
            logger.debug("Delaying beacon %.0fms %s", delay, request.url)
            time.sleep(delay / 1000)
            route.continue_()
        else:
            logger.debug("Allowing beacon %s", request.url)
            route.continue_()

    context.route("https://static.cloudflareinsights.com/beacon.min.js", handler)

def create_context(p, visible: bool, proxy: str | None) -> tuple:
    """Launch a browser with randomized context settings."""

    launch_args = {"headless": not visible}
    if not proxy:
        # Randomly select a residential proxy for rotation
        proxy = random.choice(PROXIES)
    if proxy:
        cfg = _parse_proxy(proxy)
        launch_args["proxy"] = cfg
        logger.info(
            "Using proxy server=%s username=%s password=%s",
            cfg.get("server"),
            cfg.get("username"),
            cfg.get("password"),
        )

    browser = p.chromium.launch(**launch_args)


    width = random.randint(1280, 1920)
    height = random.randint(720, 1080)
    logger.debug(f"Browser viewport {width}x{height}")
    CURRENT_MOUSE_POS[0] = width / 2
    CURRENT_MOUSE_POS[1] = height / 2

    ua = random.choice(USER_AGENTS)
    tz = random.choice(TIMEZONES)
    lang_header = random.choice(LANGUAGES)
    lat = random.uniform(25.0, 49.0)
    lon = random.uniform(-124.0, -66.0)
    context = browser.new_context(
        user_agent=ua,
        viewport={"width": width, "height": height},
        locale=lang_header.split(',')[0],
        timezone_id=tz,
        geolocation={"longitude": lon, "latitude": lat},
        permissions=["geolocation"],
        device_scale_factor=1,
        extra_http_headers={"Accept-Language": lang_header, "Referer": "https://www.google.com/"},
    )
    context._user_agent = ua
    stealth_sync(context)
    reset_storage(context)
    intercept_beacon(context)
    logger.debug(
        "Context UA=%s TZ=%s Lang=%s headers=%s",
        ua,
        tz,
        lang_header,
        {"Accept-Language": lang_header, "Referer": "https://www.google.com/"},
    )
    return browser, context

def fetch_html(context, url: str, debug: bool) -> str:
    """Navigate to a URL in a fresh page and return the HTML."""
    page = context.new_page()
    setup_telemetry_logging(page)
    apply_stealth(page)
    random_mouse_movement(page)
    reset_storage(context)
    restore_cookies(context, "www.truepeoplesearch.com")
    domain = urlsplit(url).netloc
    restore_cookies(context, domain)
    ua = getattr(context, "_user_agent", random.choice(USER_AGENTS))
    if not is_allowed_by_robots(url, ua):
        logger.warning("Robots.txt disallows %s", url)
        page.close()
        raise RuntimeError("ROBOTS")
    RATE_LIMITER.wait(domain)
    # Replay previously captured human telemetry to mimic authentic activity
    replay_telemetry(page, "telemetry.json")
    logger.info(f"Fetching {url}")
    wait_pre = random.uniform(500, 1500) * HUMANIZATION_SCALE
    logger.debug("Waiting %.0fms before navigation", wait_pre)
    page.wait_for_timeout(wait_pre)
    response = page.goto(url, wait_until="domcontentloaded", timeout=30000)
    if response:
        logger.debug(f"Navigation status {response.status} {response.url}")
    handle_js_challenge(page)
    for _ in range(random.randint(1, 2)):
        page.mouse.wheel(0, random.randint(200, 1200))
        time.sleep(random.uniform(0.2, 0.5) * HUMANIZATION_SCALE)
    delay_after = random.uniform(5000, 10000) * HUMANIZATION_SCALE

    logger.debug("Waiting %.0fms after navigation", delay_after)
    page.wait_for_timeout(delay_after)
    html = page.content()
    if debug:
        save_debug_html(html)
        logger.debug(f"Saved debug HTML for {url}")
    check_for_cloudflare(page, html, url)
    if check_white_screen(page, html, url):
        page.close()
        raise RuntimeError("WHITE_SCREEN")

    if check_security_service(page, html, url):
        page.close()
        raise RuntimeError("SECURITY_SERVICE")
    if detect_js_challenge(page, html, url):
        page.close()
        raise RuntimeError("JS_CHALLENGE")
    if detect_turnstile(page, html, url):
        page.close()
        raise RuntimeError("TURNSTILE")
    if response and response.status >= 400:
        Path("logs").mkdir(exist_ok=True)
        ts = int(time.time())
        screenshot = f"logs/error_{ts}.png"
        page.screenshot(path=screenshot)
        logger.debug(f"Saved error screenshot {screenshot}")

        raise ValueError(f"HTTP {response.status}")
    store_cookies(context, domain)
    page.close()
    return html


def search_truepeoplesearch(
    context,
    address: str,
    debug: bool,
    inspect: bool,
    visible: bool,
    manual: bool,
) -> tuple[List[Dict[str, object]], bool]:

    if debug:
        print("Trying TruePeopleSearch...")

    page = context.new_page()
    setup_telemetry_logging(page)
    apply_stealth(page)
    random_mouse_movement(page)
    reset_storage(context)

    inter_url = "https://www.google.com/"
    delay = random.uniform(5000, 10000) * HUMANIZATION_SCALE

    logger.debug("Navigating to intermediate %s after %.0fms", inter_url, delay)
    page.wait_for_timeout(delay)
    try:
        page.goto(inter_url, timeout=15000)
    except Exception as exc:
        logger.debug("Intermediate navigation failed: %s", exc)
    page.wait_for_timeout(random.uniform(5000, 10000) * HUMANIZATION_SCALE)


    try:
        resp = page.goto(
            "https://www.truepeoplesearch.com/",
            wait_until="domcontentloaded",
            timeout=30000,
        )
        if resp:
            logger.info(
                "Reached TruePeopleSearch via proxy (status %s)", resp.status
            )
        else:
            logger.error("Navigation returned no response")
    except Exception as exc:
        logger.error("Navigation to TruePeopleSearch failed: %s", exc)
        raise
    if resp and resp.status >= 400:
        logger.error("Access denied on initial page: %s", resp.status)
        page.screenshot(path="logs/access_denied_start.png")
    page.wait_for_timeout(random.uniform(5000, 10000) * HUMANIZATION_SCALE)

    random_mouse_movement(page)

    try:
        page.click("a[href*='Address']", timeout=5000)
    except Exception:
        if debug:
            print("Failed to click Address tab")

    try:
        street, cityzip = [part.strip() for part in address.split(",", 1)]
    except ValueError:
        street, cityzip = address.strip(), ""

    try:
        address_input = page.locator("input[placeholder*='Enter name']").first
        city_input = page.locator("input[placeholder*='City']").first
        address_input.wait_for(timeout=5000)
        city_input.wait_for(timeout=5000)

        address_input.fill(street.strip())
        if cityzip:
            city_input.fill(cityzip.strip())
        else:
            city_input.fill("")
    except Exception:
        if debug:
            print("Failed to locate or type into address fields")
        html = page.content()
        if debug:
            save_debug_html(html)
        page.close()
        return [], True

    try:
        city_input.press("Enter")
        time.sleep(random.uniform(5, 10) * HUMANIZATION_SCALE)

    except Exception:
        try:
            page.click("button[type='submit']")
        except Exception:
            if debug:
                print("Failed to submit address search")
            page.close()
            return [], True
    page.wait_for_load_state("domcontentloaded")
    time.sleep(random.uniform(5, 10) * HUMANIZATION_SCALE)

    time.sleep(random.uniform(5, 10) * HUMANIZATION_SCALE)
    page.wait_for_load_state("domcontentloaded")
    for _ in range(random.randint(1, 3)):
        page.mouse.wheel(0, random.randint(200, 1200))
        time.sleep(random.uniform(0.5, 1.0) * HUMANIZATION_SCALE)

    random_mouse_movement(page)

    html = page.content()
    if debug:
        Path("logs").mkdir(exist_ok=True)
        Path("logs/page_after_submit.html").write_text(html)
    check_for_cloudflare(page, html, "https://www.truepeoplesearch.com/")
    if check_white_screen(page, html, "https://www.truepeoplesearch.com/", "div.card"):
        page.close()
        return [], True

    if check_security_service(page, html, "https://www.truepeoplesearch.com/"):
        page.close()
        return [], True

    lower_html = html.lower()

    if "press & hold" in lower_html:
        print("Press & Hold challenge detected")
        if manual and visible:
            page.pause()
        else:
            handle_press_and_hold(page, debug)
            page.wait_for_load_state("domcontentloaded")
            html = page.content()
            lower_html = html.lower()

    bot_check = False
    if (
        "are you a human" in lower_html
        or "robot check" in lower_html
        or "press & hold" in lower_html
        or ("verify" in lower_html and "robot" in lower_html)
    ):
        bot_check = True
    else:
        try:
            if page.locator("text=verify", has_text="robot").first.is_visible(timeout=1000):
                bot_check = True
        except Exception:
            pass


    if bot_check:
        print("Bot check detected — waiting 10s and retrying...")
        if debug:
            save_debug_html(html)
        if manual and visible:
            page.pause()
        time.sleep(10)
        page.reload()
        page.wait_for_load_state("domcontentloaded")
        random_mouse_movement(page)

        html = page.content()
        if debug:
            save_debug_html(html)

    soup = BeautifulSoup(html, "html.parser")
    cards = soup.select("div.card a[href*='/details']")
    if debug:
        print(f"Found {len(cards)} cards on TruePeopleSearch")
    if len(cards) == 0:
        print("No cards found — likely bot block or bad selector.")
    if inspect:
        for card in cards:
            print("TPS card:\n", card.get_text(" ", strip=True))

    results = []
    for link in cards:
        href = link.get("href")
        if not href:
            continue
        detail_url = href if href.startswith("http") else f"https://www.truepeoplesearch.com{href}"
        try:
            detail_html = fetch_html(context, detail_url, debug)
        except RuntimeError as e:
            if debug:
                print(f"Security block on detail page: {e}")
            return results, True
        except Exception as e:
            if debug:
                print(f"Error loading detail page: {e}")
            continue
        detail_soup = BeautifulSoup(detail_html, "html.parser")
        name_el = detail_soup.find(["h1", "h2", "strong"])
        name = name_el.get_text(strip=True) if name_el else ""
        loc_el = detail_soup.find(string=re.compile("Current Address", re.I))
        if loc_el and loc_el.find_parent("div"):
            location_div = loc_el.find_parent("div").find_next_sibling("div")
            location = location_div.get_text(strip=True) if location_div else ""
        else:
            location = ""
        phones = _parse_phones(detail_soup.get_text(" "))
        if name or phones:
            results.append({
                "name": name,
                "phones": phones,
                "city_state": location,
                "source": "TruePeopleSearch",
            })
    store_cookies(context, "www.truepeoplesearch.com")
    page.close()
    return results, bot_check

def search_fastpeoplesearch(context, address: str, debug: bool, inspect: bool) -> tuple[List[Dict[str, object]], bool]:
    if debug:
        print("Trying FastPeopleSearch...")

    slug = quote_plus(address.lower().replace(",", "").replace(" ", "-"))
    url = f"https://www.fastpeoplesearch.com/address/{slug}"

    page = context.new_page()
    setup_telemetry_logging(page)
    apply_stealth(page)
    restore_cookies(context, "www.fastpeoplesearch.com")
    replay_telemetry(page, "telemetry.json")
    page.goto(url, wait_until="domcontentloaded", timeout=30000)

    time.sleep(random.uniform(5, 10) * HUMANIZATION_SCALE)

    try:
        page.wait_for_selector("div.card", timeout=int(8000 * HUMANIZATION_SCALE))
    except Exception:
        pass
    page.mouse.wheel(0, random.randint(200, 1200))
    html = page.content()
    if debug:
        save_debug_html(html)

    check_for_cloudflare(page, html, url)
    if check_white_screen(page, html, url, "div.card"):
        page.close()
        return [], True

    if check_security_service(page, html, url):
        page.close()
        return [], True
    if detect_js_challenge(page, html, url):
        page.close()
        return [], True
    if detect_turnstile(page, html, url):
        page.close()
        return [], True

    lower_html = html.lower()
    bot_check = False
    if (
        "press & hold" in lower_html
        or "robot check" in lower_html
        or ("verify" in lower_html and "robot" in lower_html)
        or "are you a human" in lower_html
    ):
        bot_check = True

    soup = BeautifulSoup(html, "html.parser")
    cards = soup.select("div.card a[href*='/person']")
    if debug:
        print(f"Found {len(cards)} cards on FastPeopleSearch")

    if len(cards) == 0:
        print("No cards found — likely bot block or bad selector.")

    if inspect:
        for card in cards:
            print("FPS card:\n", card.get_text(" ", strip=True))

    results = []
    for link in cards:
        href = link.get("href")
        if not href:
            continue
        detail_url = href if href.startswith("http") else f"https://www.fastpeoplesearch.com{href}"
        try:
            detail_html = fetch_html(context, detail_url, debug)
        except RuntimeError as e:
            if debug:
                print(f"Security block on FPS detail page: {e}")
            return results, True
        except Exception as e:
            if debug:
                print(f"Error loading detail page: {e}")
            continue
        detail_soup = BeautifulSoup(detail_html, "html.parser")
        name_el = detail_soup.find(["h1", "h2", "strong"])
        name = name_el.get_text(strip=True) if name_el else ""
        loc_el = detail_soup.find(string=re.compile("Current Address", re.I))
        if loc_el and loc_el.find_parent("div"):
            location_div = loc_el.find_parent("div").find_next_sibling("div")
            location = location_div.get_text(strip=True) if location_div else ""
        else:
            location = ""
        phones = _parse_phones(detail_soup.get_text(" "))
        if name or phones:
            results.append({
                "name": name,
                "phones": phones,
                "city_state": location,
                "source": "FastPeopleSearch",
            })
    store_cookies(context, "www.fastpeoplesearch.com")
    page.close()

    return results, bot_check


def run_sequential(p, args) -> List[Dict[str, object]]:
    """Original single-context execution preserved."""
    rotator = ProxyRotator([args.proxy] if args.proxy else RESIDENTIAL_PROXIES, MOBILE_PROXIES)
    results: List[Dict[str, object]] = []
    bot_block = True

    while bot_block:
        proxy, ptype = rotator.next_proxy()
        if proxy is None:
            logger.error("All proxies exhausted without bypassing bot protection")
            break

        start = time.time()
        browser, context = create_context(p, args.visible, proxy)

        try:
            res, bot_block = search_truepeoplesearch(
                context,
                args.address,
                args.debug,
                args.inspect,
                args.visible,
                args.manual,
            )
            results.extend(res)

            if args.fast and not bot_block:
                res2, bot2 = search_fastpeoplesearch(
                    context,
                    args.address,
                    args.debug,
                    args.inspect,
                )
                results.extend(res2)
                bot_block = bot_block or bot2
            if bot_block:
                rotator.record_failure("bot detection")
            else:
                rotator.record_success()

        except Exception as exc:
            bot_block = True
            rotator.record_failure(str(exc))
            if args.debug:
                print(f"Search error: {exc}")

        duration = time.time() - start
        context.close()
        browser.close()
        stat = rotator.stats.get(proxy)
        if stat:
            stat.times.append(duration)

        if bot_block:
            logger.warning("Bot protection triggered, rotating proxy")

    rotator.log_stats()
    return results


def _worker(ctx_id: int, manager: ParallelProxyManager, args, results: list, stop: threading.Event) -> None:
    """Worker function for parallel contexts."""
    while not stop.is_set():
        proxy, ptype = manager.allocate()
        if not proxy:
            logger.warning("Worker %d found no available proxy", ctx_id)
            return
        start = time.time()
        blocked = False
        success = False
        try:
            with sync_playwright() as p:
                browser, context = create_context(p, args.visible, proxy)
                res, bot_block = search_truepeoplesearch(
                    context,
                    args.address,
                    args.debug,
                    args.inspect,
                    args.visible,
                    args.manual,
                )
                if args.fast and not bot_block:
                    res2, bot2 = search_fastpeoplesearch(
                        context,
                        args.address,
                        args.debug,
                        args.inspect,
                    )
                    res.extend(res2)
                    bot_block = bot_block or bot2
                success = not bot_block
                blocked = bot_block
                if success:
                    results.extend(res)
                    stop.set()
        except Exception as exc:
            logger.error("Worker %d error %s", ctx_id, exc)
            blocked = True
        finally:
            duration = time.time() - start
            manager.release(proxy, ptype, success, blocked, duration)
        if success or stop.is_set():
            return


def run_parallel(args) -> List[Dict[str, object]]:
    """Launch multiple browser contexts concurrently using separate proxies."""
    manager = ParallelProxyManager(
        [args.proxy] if args.proxy else RESIDENTIAL_PROXIES,
        MOBILE_PROXIES,
    )
    results: List[Dict[str, object]] = []
    stop = threading.Event()
    threads = []

    worker_count = min(MAX_PARALLEL_CONTEXTS, args.parallel)
    for i in range(worker_count):
        t = threading.Thread(target=_worker, args=(i + 1, manager, args, results, stop), daemon=True)
        threads.append(t)
        t.start()

    for t in threads:
        t.join()
    manager.log_stats()
    return results

def main() -> None:
    parser = argparse.ArgumentParser(description="Autonomous skip tracing tool")
    parser.add_argument("address", help="Property address")
    parser.add_argument("--debug", action="store_true", help="Save HTML and log status codes")
    parser.add_argument("--visible", action="store_true", help="Show browser during scrape")
    parser.add_argument("--inspect", action="store_true", help="Print raw HTML card text")
    parser.add_argument("--proxy", help="Proxy server e.g. http://user:pass@host:port")
    parser.add_argument("--fast", action="store_true", help="Include FastPeopleSearch")
    parser.add_argument("--manual", action="store_true", help="Pause on bot wall for manual solve")
    parser.add_argument("--cookie-store", help="Path to persistent cookie store JSON")

    parser.add_argument("--save", action="store_true", help="Write results to results.json")
    parser.add_argument(
        "--parallel",
        type=int,
        nargs="?",
        const=5,
        default=5,
        help="Number of parallel browser contexts to run (default: 5)",
    )
    args = parser.parse_args()

    load_cookie_store(args.cookie_store)

    if args.debug:
        logger.setLevel(logging.DEBUG)
        logger.debug("Debug logging enabled")

    results: List[Dict[str, object]] = []
    if args.parallel and args.parallel > 1:
        results = run_parallel(args)
    else:
        with sync_playwright() as p:
            results = run_sequential(p, args)

    if args.save:
        Path("results.json").write_text(json.dumps(results, indent=2))

    save_cookie_store(args.cookie_store)

    if results:
        print(json.dumps(results, indent=2))
    else:
        print("No matches found for this address.")

if __name__ == "__main__":
    main()<|MERGE_RESOLUTION|>--- conflicted
+++ resolved
@@ -192,8 +192,7 @@
         logger.debug("Loaded cookie store from %s", path)
     except Exception as exc:
         logger.debug("Cookie store load failed: %s", exc)
-<<<<<<< HEAD
-=======
+
 
 
 def save_cookie_store(path: str | None) -> None:
@@ -209,7 +208,6 @@
 
 from dataclasses import dataclass, field
 import threading
->>>>>>> cfaa5ed5
 
 
 def save_cookie_store(path: str | None) -> None:
