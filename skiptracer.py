--- conflicted
+++ resolved
@@ -52,7 +52,6 @@
 # List of residential proxies used for rotation to distribute requests.
 # Each entry should be in the form 'http://user:pass@host:port'
 PROXIES = [
-<<<<<<< HEAD
     "http://sph9k2p5z9:ghI6z+qlegG6h4F8zE@gate.decodo.com:10001",
 ]
 
@@ -64,13 +63,7 @@
         "username": parsed.username,
         "password": parsed.password,
     }
-=======
-    # Residential proxy from Decodo used for all browser sessions
-    "http://sph9k2p5z9:ghI6z+qlegG6h4F8zE@gate.decodo.com:10001",
-
-    # Additional proxies can be added here for rotation
-]
->>>>>>> c6d28b6a
+
 
 def _normalize_phone(number: str) -> str:
     digits = re.sub(r"\D", "", number)
@@ -276,7 +269,6 @@
         # Randomly select a residential proxy for rotation
         proxy = random.choice(PROXIES)
     if proxy:
-<<<<<<< HEAD
         proxy_conf = parse_proxy_url(proxy)
         launch_args["proxy"] = proxy_conf
         logger.info(f"Using proxy {proxy_conf['server']}")
@@ -289,11 +281,7 @@
     except Exception as exc:
         logger.error(f"Failed to launch browser with proxy {proxy}: {exc}")
         raise
-=======
-        launch_args["proxy"] = {"server": proxy}
-        logger.info(f"Using proxy {proxy}")
-    browser = p.chromium.launch(**launch_args)
->>>>>>> c6d28b6a
+
     width = random.randint(1280, 1920)
     height = random.randint(720, 1080)
     logger.debug(f"Browser viewport {width}x{height}")
