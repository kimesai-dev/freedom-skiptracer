--- conflicted
+++ resolved
@@ -54,10 +54,6 @@
         """
     )
 
-<<<<<<< HEAD
-def random_mouse_movement(page, times: int | None = None) -> None:
-    """Move the mouse around randomly to reduce bot detection."""
-=======
 def random_mouse_movement(page, width: int = 1366, height: int = 768) -> None:
     for _ in range(random.randint(5, 10)):
         x = random.randint(0, width)
@@ -102,9 +98,6 @@
     page.close()
     return html
 
-def random_mouse_movement(page, times: int | None = None) -> None:
-    """Move the mouse around randomly to appear more human."""
->>>>>>> 4e3c034f
     times = times or random.randint(3, 7)
     box = page.viewport_size or {"width": 1366, "height": 768}
     for _ in range(times):
@@ -113,14 +106,9 @@
         page.mouse.move(x, y, steps=random.randint(5, 20))
         page.wait_for_timeout(random.randint(50, 150))
 
-<<<<<<< HEAD
 def handle_press_and_hold(page, debug: bool) -> None:
     """Attempt to solve the press and hold challenge if displayed."""
-=======
-
-def handle_press_and_hold(page, debug: bool) -> None:
-    """Attempt to solve press and hold challenge."""
->>>>>>> 4e3c034f
+
     try:
         btn = page.locator("text=Press & Hold").first
         btn.wait_for(timeout=3000)
@@ -128,28 +116,19 @@
         if box:
             page.mouse.move(box["x"] + box["width"] / 2, box["y"] + box["height"] / 2)
             page.mouse.down()
-<<<<<<< HEAD
             page.wait_for_timeout(random.randint(7000, 10000))
             page.mouse.up()
             page.wait_for_load_state("domcontentloaded")
             if debug:
                 save_debug_html(page.content())
-=======
-            page.wait_for_timeout(random.randint(8000, 12000))
-            page.mouse.up()
->>>>>>> 4e3c034f
+
     except Exception as exc:
         if debug:
             print(f"Failed to handle press-and-hold: {exc}")
 
-<<<<<<< HEAD
-def create_context(p, visible: bool, proxy: str | None):
+def create_context(p, visible: bool, proxy: str | None) -> tuple:
     """Launch a browser with randomized context settings."""
-=======
-
-def create_context(p, visible: bool, proxy: str | None) -> tuple:
-    """Launch browser and create a randomized context."""
->>>>>>> 4e3c034f
+
     launch_args = {"headless": not visible}
     if proxy:
         launch_args["proxy"] = {"server": proxy}
@@ -164,7 +143,6 @@
     )
     return browser, context
 
-<<<<<<< HEAD
 def fetch_html(context, url: str, debug: bool) -> str:
     """Navigate to a URL in a fresh page and return the HTML."""
     page = context.new_page()
@@ -182,8 +160,7 @@
         raise ValueError(f"HTTP {response.status}")
     page.close()
     return html
-=======
->>>>>>> 4e3c034f
+
 
 def search_truepeoplesearch(
     context,
@@ -193,10 +170,7 @@
     visible: bool,
     manual: bool,
 ) -> List[Dict[str, object]]:
-<<<<<<< HEAD
-=======
-
->>>>>>> 4e3c034f
+
     if debug:
         print("Trying TruePeopleSearch...")
 
@@ -218,37 +192,21 @@
         street, city_state = [part.strip() for part in address.split(",", 1)]
 
     try:
-<<<<<<< HEAD
-        street, cityzip = [part.strip() for part in address.split(",", 1)]
-    except ValueError:
-        street, cityzip = address.strip(), ""
-
-    try:
-=======
-      
-     try:
-        street, cityzip = address.split(",", 1)
-    except ValueError:
-        street, cityzip = address, ""
-
-    try:
-
->>>>>>> 4e3c034f
+try:
+    street, cityzip = [part.strip() for part in address.split(",", 1)]
+except ValueError:
+    street, cityzip = address.strip(), ""
+
         address_input = page.locator("input[placeholder*='Enter name']").first
         city_input = page.locator("input[placeholder*='City']").first
         address_input.wait_for(timeout=5000)
         city_input.wait_for(timeout=5000)
-<<<<<<< HEAD
-        address_input.fill(street)
-        city_input.fill(cityzip)
-=======
-        address_input.fill(street.strip())
-        if cityzip:
-            city_input.fill(cityzip.strip())
-        else:
-            city_input.fill("")
-
->>>>>>> 4e3c034f
+address_input.fill(street.strip())
+if cityzip:
+    city_input.fill(cityzip.strip())
+else:
+    city_input.fill("")
+
     except Exception:
         if debug:
             print("Failed to locate or type into address fields")
@@ -259,12 +217,8 @@
         return []
 
     try:
-<<<<<<< HEAD
-        city_input.press("Enter")
-=======
-page.press("input[placeholder*='City']", "Enter")
-
->>>>>>> 4e3c034f
+city_input.press("Enter")
+
         time.sleep(3)
     except Exception:
         try:
@@ -283,10 +237,7 @@
         page.mouse.wheel(0, random.randint(200, 800))
         time.sleep(random.uniform(0.3, 0.8))
     random_mouse_movement(page)
-<<<<<<< HEAD
-=======
-
->>>>>>> 4e3c034f
+
     html = page.content()
     if debug:
         Path("logs").mkdir(exist_ok=True)
@@ -294,17 +245,6 @@
 
     lower_html = html.lower()
 
-<<<<<<< HEAD
-    if "press & hold" in lower_html:
-        print("Press & Hold challenge detected")
-        if manual and visible:
-            page.pause()
-        else:
-            handle_press_and_hold(page, debug)
-            page.wait_for_load_state("domcontentloaded")
-            html = page.content()
-            lower_html = html.lower()
-=======
 if "press & hold" in lower_html:
     print("Press & Hold challenge detected")
     if manual and visible:
@@ -314,19 +254,13 @@
         page.wait_for_load_state("domcontentloaded")
         html = page.content()
         lower_html = html.lower()
->>>>>>> 4e3c034f
 
     bot_check = False
     if (
         "are you a human" in lower_html
         or "robot check" in lower_html
-<<<<<<< HEAD
-=======
-
-
 
         or "press & hold" in lower_html
->>>>>>> 4e3c034f
         or ("verify" in lower_html and "robot" in lower_html)
     ):
         bot_check = True
@@ -337,42 +271,27 @@
         except Exception:
             pass
 
-<<<<<<< HEAD
-=======
-
-
-
-    if "press & hold" in lower_html and "confirm you are a human" in lower_html:
-        print("Press & Hold challenge detected — attempting to solve")
-        solved = handle_press_and_hold(page, debug)
-        html = page.content()
-        lower_html = html.lower()
-        if solved:
-            bot_check = False
-
->>>>>>> 4e3c034f
+lower_html = html.lower()
+bot_check = False
+if (
+    "are you a human" in lower_html
+    or "robot check" in lower_html
+    or "press & hold" in lower_html
+    or ("verify" in lower_html and "robot" in lower_html)
+):
+    bot_check = True
+
     if bot_check:
         print("Bot check detected — waiting 10s and retrying...")
         if debug:
             save_debug_html(html)
-<<<<<<< HEAD
         if manual and visible:
             page.pause()
         time.sleep(10)
         page.reload()
         page.wait_for_load_state("domcontentloaded")
         random_mouse_movement(page)
-=======
-
-        page.pause()
-        time.sleep(10)
-        page.reload()
-        page.wait_for_load_state("domcontentloaded")
-
-
-        random_mouse_movement(page)
-
->>>>>>> 4e3c034f
+
         html = page.content()
         if debug:
             save_debug_html(html)
@@ -419,10 +338,6 @@
     page.close()
     return results
 
-<<<<<<< HEAD
-=======
-
->>>>>>> 4e3c034f
 def search_fastpeoplesearch(context, address: str, debug: bool, inspect: bool) -> List[Dict[str, object]]:
     if debug:
         print("Trying FastPeopleSearch...")
@@ -447,11 +362,10 @@
     cards = soup.select("div.card a[href*='/person']")
     if debug:
         print(f"Found {len(cards)} cards on FastPeopleSearch")
-<<<<<<< HEAD
-=======
+
     if len(cards) == 0:
         print("No cards found — likely bot block or bad selector.")
->>>>>>> 4e3c034f
+
     if inspect:
         for card in cards:
             print("FPS card:\n", card.get_text(" ", strip=True))
@@ -498,17 +412,13 @@
     parser.add_argument("--proxy", help="Proxy server e.g. http://user:pass@host:port")
     parser.add_argument("--fast", action="store_true", help="Include FastPeopleSearch")
     parser.add_argument("--manual", action="store_true", help="Pause on bot wall for manual solve")
-<<<<<<< HEAD
-=======
-
->>>>>>> 4e3c034f
+
     parser.add_argument("--save", action="store_true", help="Write results to results.json")
     args = parser.parse_args()
 
     with sync_playwright() as p:
         browser, context = create_context(p, args.visible, args.proxy)
 
-<<<<<<< HEAD
         results: List[Dict[str, object]] = []
         try:
             results.extend(
@@ -519,30 +429,12 @@
                     args.inspect,
                     args.visible,
                     args.manual,
-=======
-        results = []
-        try:
-            results.extend(
-                search_truepeoplesearch(
-                    context, args.address, args.debug, args.inspect, args.visible, args.manual
->>>>>>> 4e3c034f
+
                 )
             )
         except Exception as exc:
             if args.debug:
                 print(f"TruePeopleSearch failed: {exc}")
-<<<<<<< HEAD
-
-        if args.fast:
-            try:
-                results.extend(
-                    search_fastpeoplesearch(context, args.address, args.debug, args.inspect)
-                )
-            except Exception as exc:
-                if args.debug:
-                    print(f"FastPeopleSearch failed: {exc}")
-=======
-
         results: List[Dict[str, object]] = []
         try:
             results.extend(search_truepeoplesearch(context, args.address, args.debug, args.inspect))
@@ -557,7 +449,6 @@
                 if args.debug:
                     print(f"FastPeopleSearch failed: {e}")
 
->>>>>>> 4e3c034f
 
         context.close()
         browser.close()
