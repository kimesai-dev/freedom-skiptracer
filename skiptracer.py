--- conflicted
+++ resolved
@@ -1,82 +1,3 @@
-import argparse
-import json
-import os
-import random
-import re
-import time
-from pathlib import Path
-from typing import Dict, List
-
-try:
-    from bs4 import BeautifulSoup
-    from playwright.sync_api import sync_playwright
-except ImportError as exc:
-    missing = str(exc).split("'")[1]
-    print(f"Missing dependency: install with `pip install {missing}`")
-    raise SystemExit(1)
-
-PHONE_RE = re.compile(r"\(?\d{3}\)?[-.\s]?\d{3}[-.\s]?\d{4}")
-BOT_TRAP_TEXT = "Server Error in '/' Application."
-
-USER_AGENTS = [
-    "Mozilla/5.0 (Windows NT 10.0; Win64; x64) AppleWebKit/537.36 (KHTML, like Gecko) Chrome/120.0 Safari/537.36",
-    "Mozilla/5.0 (Macintosh; Intel Mac OS X 10_15_7) AppleWebKit/537.36 (KHTML, like Gecko) Chrome/119.0 Safari/537.36",
-    "Mozilla/5.0 (Windows NT 10.0; Win64; x64; rv:118.0) Gecko/20100101 Firefox/118.0",
-]
-
-def _normalize_phone(number: str) -> str:
-    digits = re.sub(r"\D", "", number)
-    if len(digits) == 10:
-        return f"+1 ({digits[:3]}) {digits[3:6]}-{digits[6:]}"
-    return number
-
-def _parse_phones(text: str) -> List[str]:
-    phones = set()
-    for match in PHONE_RE.findall(text or ""):
-        phones.add(_normalize_phone(match))
-    return list(phones)
-
-def save_debug_html(html: str) -> None:
-    Path("logs").mkdir(exist_ok=True)
-    Path("logs/debug_last.html").write_text(html)
-
-def apply_stealth(page) -> None:
-    page.add_init_script(
-        """
-        Object.defineProperty(navigator, 'webdriver', {get: () => undefined});
-        window.chrome = window.chrome || { runtime: {} };
-        Object.defineProperty(navigator, 'plugins', { get: () => new Array(5).fill(0) });
-        Object.defineProperty(navigator, 'languages', { get: () => ['en-US', 'en'] });
-        Object.defineProperty(navigator, 'hardwareConcurrency', { get: () => 8 });
-        Object.defineProperty(navigator, 'maxTouchPoints', { get: () => 0 });
-        Object.defineProperty(screen, 'colorDepth', { get: () => 24 });
-        """
-    )
-
-def simulate_interaction(page) -> None:
-    page.mouse.move(random.randint(100, 500), random.randint(100, 500))
-    page.mouse.wheel(0, random.randint(200, 800))
-    time.sleep(random.uniform(1, 2))
-
-def fetch_html(context, url: str, debug: bool) -> str:
-    page = context.new_page()
-    apply_stealth(page)
-    response = page.goto(url, wait_until="domcontentloaded", timeout=30000)
-    simulate_interaction(page)
-    html = page.content()
-    if debug:
-        save_debug_html(html)
-        if response and response.status >= 400:
-            print(f"HTTP {response.status} returned")
-    if response and response.status == 403:
-        page.close()
-        raise ValueError("HTTP 403")
-    if BOT_TRAP_TEXT in html:
-        page.close()
-        raise ValueError("Bot trap detected")
-    page.close()
-    return html
-
 def search_truepeoplesearch(context, address: str, debug: bool, inspect: bool) -> List[Dict[str, object]]:
     if debug:
         print("Trying TruePeopleSearch...")
@@ -86,8 +7,12 @@
     page.goto("https://www.truepeoplesearch.com/", wait_until="domcontentloaded", timeout=30000)
 
     try:
-<<<<<<< HEAD
-        page.click("a[href*='Address']")
+        page.click("a[href*='Address']", timeout=5000)
+    except Exception:
+        if debug:
+            print("Failed to click Address tab")
+
+    try:
         address_input = page.locator("input[placeholder*='City']").first
         address_input.wait_for(timeout=5000)
         address_input.type(address, delay=75)
@@ -97,46 +22,24 @@
         html = page.content()
         if debug:
             save_debug_html(html)
-=======
-        page.click("text=Address", timeout=5000)
-    except Exception:
-        pass
-
-    try:
-        input_selector = "input[type='text']"
-        page.fill(input_selector, address)
-    except Exception:
-        if debug:
-            print("Failed to locate address input field")
->>>>>>> b0e56853
         page.close()
         return []
 
     try:
-<<<<<<< HEAD
         page.click("button[type='submit']")
     except Exception:
-        page.keyboard.press("Enter")
-=======
-        page.press(input_selector, "Enter")
-    except Exception:
         try:
-            page.click("button[type='submit']")
+            page.keyboard.press("Enter")
         except Exception:
             if debug:
                 print("Failed to submit address search")
             page.close()
             return []
->>>>>>> b0e56853
 
     page.wait_for_load_state("domcontentloaded")
     html = page.content()
     if debug:
         save_debug_html(html)
-<<<<<<< HEAD
-    page.close()
-=======
->>>>>>> b0e56853
 
     soup = BeautifulSoup(html, "html.parser")
     cards = soup.select("div.card a[href*='/details']")
@@ -171,159 +74,4 @@
                 "source": "TruePeopleSearch",
             })
     page.close()
-    return results
-
-def search_fastpeoplesearch(context, address: str, debug: bool, inspect: bool) -> List[Dict[str, object]]:
-    if debug:
-        print("Trying FastPeopleSearch...")
-    slug = address.lower().replace(",", "").replace(" ", "-")
-    url = f"https://www.fastpeoplesearch.com/address/{slug}"
-    try:
-        html = fetch_html(context, url, debug)
-    except Exception as e:
-        if debug:
-            print(f"FastPeopleSearch failed: {e}")
-        return []
-    soup = BeautifulSoup(html, "html.parser")
-    cards = soup.select("div.card")
-    if debug:
-        print(f"Found {len(cards)} cards on FastPeopleSearch")
-    if inspect:
-        for card in cards:
-            print("FPS card:\n", card.get_text(" ", strip=True))
-    results = []
-    for card in cards:
-        name_el = card.find("a", href=re.compile("/person"))
-        if not name_el:
-            continue
-        name = name_el.get_text(strip=True)
-        loc_el = card.find("div", class_=re.compile("address"))
-        location = loc_el.get_text(strip=True) if loc_el else ""
-        phones = _parse_phones(card.get_text(" "))
-        if name or phones:
-            results.append({
-                "name": name,
-                "phones": phones,
-                "city_state": location,
-                "source": "FastPeopleSearch",
-            })
-    return results
-
-<<<<<<< HEAD
-
-def skip_trace(
-    address: str,
-    visible: bool = False,
-    proxy: str | None = None,
-    include_fastpeoplesearch: bool = False,
-    debug: bool = False,
-) -> List[Dict[str, object]]:
-=======
-def _run_scrape(address: str, visible: bool, proxy: str | None, include_fps: bool, debug: bool, inspect: bool) -> List[Dict[str, object]]:
->>>>>>> b0e56853
-    ua = random.choice(USER_AGENTS)
-    user_data_dir = f"/tmp/persistent-profile-{random.randint(0, 1_000_000)}"
-    os.makedirs(user_data_dir, exist_ok=True)
-    with sync_playwright() as p:
-        launch_args = {"headless": not visible}
-        if proxy:
-            launch_args["proxy"] = {"server": proxy}
-<<<<<<< HEAD
-        browser = p.chromium.launch(**launch_args)
-        context = browser.new_context(
-            user_agent=ua, viewport={"width": 1366, "height": 768}
-        )
-        results = search_truepeoplesearch(context, address, debug)
-
-        if include_fastpeoplesearch:
-            try:
-                fps_results = search_fastpeoplesearch(context, address, debug)
-                results.extend(fps_results)
-            except Exception as exc:  # pragma: no cover - network call
-                if debug:
-                    print(f"FastPeopleSearch failed: {exc}")
-        browser.close()
-=======
-        context = p.chromium.launch_persistent_context(
-            user_data_dir,
-            user_agent=ua,
-            viewport={"width": 1366, "height": 768},
-            **launch_args,
-        )
-        results = search_truepeoplesearch(context, address, debug, inspect)
-        if include_fps:
-            fps_results = search_fastpeoplesearch(context, address, debug, inspect)
-            results.extend(fps_results)
-        context.close()
->>>>>>> b0e56853
-    return results
-
-def skip_trace(address: str, visible: bool = False, proxies: List[str] | None = None, include_fastpeoplesearch: bool = False, debug: bool = False, inspect: bool = False) -> List[Dict[str, object]]:
-    proxies = proxies or [None]
-    for proxy in proxies:
-        try:
-            if debug:
-                print(f"Using proxy: {proxy}" if proxy else "Using direct connection")
-            results = _run_scrape(address, visible, proxy, include_fastpeoplesearch, debug, inspect)
-            if results:
-                return results
-        except Exception as exc:
-            if debug:
-                print(f"Attempt with {proxy or 'no proxy'} failed: {exc}")
-    return []
-
-def main() -> None:
-    parser = argparse.ArgumentParser(description="Autonomous skip tracing tool")
-    parser.add_argument("address", help="Property address")
-<<<<<<< HEAD
-    parser.add_argument("--debug", action="store_true", help="Save last HTML response")
-    parser.add_argument("--visible", action="store_true", help="Run browser visibly")
-    parser.add_argument("--proxy", help="Proxy server e.g. http://user:pass@host:port")
-    parser.add_argument(
-        "--fast",
-        action="store_true",
-        help="Include FastPeopleSearch (may trigger bot checks)",
-    )
-    parser.add_argument(
-        "--save",
-        action="store_true",
-        help="Write results to results.json",
-    )
-    args = parser.parse_args()
-
-    matches = skip_trace(
-        args.address,
-        visible=args.visible,
-        proxy=args.proxy,
-        include_fastpeoplesearch=args.fast,
-        debug=args.debug,
-=======
-    parser.add_argument("--debug", action="store_true", help="Save HTML and log status codes")
-    parser.add_argument("--visible", action="store_true", help="Show browser during scrape")
-    parser.add_argument("--proxy", help="Comma-separated proxies (http://host1:port,http://host2:port)")
-    parser.add_argument("--fast", action="store_true", help="Include FastPeopleSearch")
-    parser.add_argument("--save", action="store_true", help="Write results to results.json")
-    parser.add_argument("--inspect", action="store_true", help="Print raw HTML card text")
-    args = parser.parse_args()
-
-    proxy_list = args.proxy.split(",") if args.proxy else None
-    matches = skip_trace(
-        args.address,
-        visible=args.visible,
-        proxies=proxy_list,
-        include_fastpeoplesearch=args.fast,
-        debug=args.debug,
-        inspect=args.inspect,
->>>>>>> b0e56853
-    )
-
-    if args.save:
-        Path("results.json").write_text(json.dumps(matches, indent=2))
-
-    if matches:
-        print(json.dumps(matches, indent=2))
-    else:
-        print("No matches found for this address.")
-
-if __name__ == "__main__":
-    main()+    return results