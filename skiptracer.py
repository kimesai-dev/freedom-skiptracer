#!/usr/bin/env python3
"""TruePeopleSearch scraper using Selenium + undetected-chromedriver."""

import argparse
import json
import logging
import random
import re
import time
from pathlib import Path
import subprocess
import shutil
import traceback

import undetected_chromedriver as uc
from bs4 import BeautifulSoup
from selenium.webdriver.common.by import By
from selenium.webdriver.common.keys import Keys
from selenium.webdriver.support import expected_conditions as EC
from selenium.webdriver.support.ui import WebDriverWait
from selenium.common.exceptions import TimeoutException, ElementClickInterceptedException

# List of mobile proxies that must be used
MOBILE_PROXIES = [
    f"http://spo5y5143p:4QrFon=3x9oPmmlC9k@gate.decodo.com:{port}"
    for port in range(10001, 10011)
]

# User-Agent and language pools for header rotation
USER_AGENTS = [
    "Mozilla/5.0 (Windows NT 10.0; Win64; x64) AppleWebKit/537.36 (KHTML, like Gecko) Chrome/120.0 Safari/537.36",
    "Mozilla/5.0 (Macintosh; Intel Mac OS X 10_15_7) AppleWebKit/537.36 (KHTML, like Gecko) Chrome/119.0 Safari/537.36",
    "Mozilla/5.0 (X11; Linux x86_64) AppleWebKit/537.36 (KHTML, like Gecko) Chrome/118.0 Safari/537.36",
]

LANGUAGES = [
    "en-US,en;q=0.9",
    "en-GB,en;q=0.8",
    "de-DE,de;q=0.8,en-US;q=0.5",
]

TIMEZONES = [
    "America/New_York",
    "America/Chicago",
    "America/Los_Angeles",
    "Europe/London",
]

PLATFORMS = ["Win32", "Linux x86_64", "MacIntel"]
VENDORS = ["Google Inc.", "Apple Computer, Inc.", ""]

PHONE_RE = re.compile(r"\(?\d{3}\)?[-.\s]?\d{3}[-.\s]?\d{4}")

logging.basicConfig(level=logging.INFO, format="%(asctime)s [%(levelname)s] %(message)s")
logger = logging.getLogger(__name__)

# Global flag toggled by --debug to enable extra logging and HTML capture
DEBUG = False



def _normalize_phone(number: str) -> str:
    digits = re.sub(r"\D", "", number)
    if len(digits) == 10:
        return f"+1 ({digits[:3]}) {digits[3:6]}-{digits[6:]}"
    return number


def _parse_phones(text: str):
    return list({_normalize_phone(m) for m in PHONE_RE.findall(text or "")})


def random_proxy() -> str:
    return random.choice(MOBILE_PROXIES)



def detect_chrome_version() -> int | None:
    """Return the installed Chrome major version or None if not found."""
    candidates = [
        "google-chrome",
        "chrome",
        "chromium-browser",
        "chromium",
        "google-chrome-stable",
    ]

    # macOS default installation path
    mac_path = "/Applications/Google Chrome.app/Contents/MacOS/Google Chrome"
    if Path(mac_path).exists():
        candidates.insert(0, mac_path)

    for cmd in candidates:
        path = shutil.which(cmd) if cmd != mac_path else mac_path
        if not path:
            continue
        try:
            out = subprocess.check_output([path, "--version"], stderr=subprocess.STDOUT)
            match = re.search(r"(\d+)\.", out.decode())
            if match:
                return int(match.group(1))
        except Exception:
            continue
    return None


def create_driver(proxy: str, headless: bool = True):
    """Launch Chrome with stealth tweaks and optional proxy."""
    ua = random.choice(USER_AGENTS)
    lang = random.choice(LANGUAGES)
    options = uc.ChromeOptions()
    if headless:
        options.add_argument("--headless=new")
    options.add_argument("--incognito")
    options.add_argument("--disable-blink-features=AutomationControlled")
    options.add_argument("--no-sandbox")
    options.add_argument("--disable-dev-shm-usage")
    options.add_argument("--start-maximized")
    options.add_argument(f"--user-agent={ua}")
    options.add_argument(f"--lang={lang}")
    if proxy:
        options.add_argument(f"--proxy-server={proxy}")
    version = detect_chrome_version()
    try:
        driver = uc.Chrome(options=options, version_main=version)
    except Exception:
        traceback.print_exc()
        raise
    width = random.randint(800, 1366)
    height = random.randint(600, 900)
    driver.set_window_size(width, height)

    tz = random.choice(TIMEZONES)
    try:
        driver.execute_cdp_cmd("Emulation.setTimezoneOverride", {"timezoneId": tz})
    except Exception:
        pass

    platform = random.choice(PLATFORMS)
    vendor = random.choice(VENDORS)
    langs = [lang.split(',')[0].split(';')[0], "en"]
    stealth_js = f"""
        Object.defineProperty(navigator, 'webdriver', {{get: () => undefined}});
        Object.defineProperty(navigator, 'platform', {{get: () => '{platform}'}});
        Object.defineProperty(navigator, 'vendor', {{get: () => '{vendor}'}});
        Object.defineProperty(navigator, 'languages', {{get: () => {json.dumps(langs)}}});
        const getParameter = WebGLRenderingContext.prototype.getParameter;
        WebGLRenderingContext.prototype.getParameter = function(param) {{
            if (param === 37445) return 'Intel Inc.';
            if (param === 37446) return 'Intel Iris OpenGL Engine';
            return getParameter.call(this, param);
        }};
    """
    driver.execute_cdp_cmd("Page.addScriptToEvaluateOnNewDocument", {"source": stealth_js})
    return driver


def clear_storage(driver):
    driver.delete_all_cookies()
    try:
        driver.execute_script("window.localStorage.clear(); window.sessionStorage.clear();")
    except Exception:
        pass


def save_debug(html: str, name: str = "debug_last.html"):
    Path("logs").mkdir(exist_ok=True)
    Path(f"logs/{name}").write_text(html)


def fetch_page(driver, url: str, debug: bool = False) -> str:
    try:
        driver.get(url)
    except Exception:
        traceback.print_exc()
        if debug:
            try:
                save_debug(driver.page_source, f"nav_error_{int(time.time())}.html")
            except Exception:
                pass
        raise
    html = driver.page_source
    if debug:
        save_debug(html)
    lower = html.lower()
    if "cloudflare" in lower and ("attention" in lower or "blocked" in lower):
        if debug:
            save_debug(html, f"blocked_{int(time.time())}.html")
        raise RuntimeError("Cloudflare block detected")
    return html


def human_delay(min_seconds: float = 1.0, max_seconds: float = 2.5) -> None:
    """Sleep for a random duration to mimic natural pauses."""
    time.sleep(random.uniform(min_seconds, max_seconds))


def search_truepeoplesearch(address: str, proxy: str, debug: bool = False, headless: bool = True) -> list:
    driver = create_driver(proxy, headless=headless)
    clear_storage(driver)
    results = []

    def capture_debug():
        """Save page HTML and screenshot to help diagnose failures."""
        try:
            Path("debug_page.html").write_text(driver.page_source, encoding="utf-8")
            driver.save_screenshot("debug_screenshot.png")
        except Exception:
            pass

    try:
        # Load home page
        fetch_page(driver, "https://www.truepeoplesearch.com/", debug)
        logger.info("TruePeopleSearch page loaded")

        # Accept cookie banner if present
        try:
            cookie_btn = WebDriverWait(driver, 5).until(
                EC.element_to_be_clickable((By.CLASS_NAME, "cc-btn"))
            )
            cookie_btn.click()
            logger.info("Cookie banner accepted")
            time.sleep(1)
        except TimeoutException:
            pass

        human_delay()

        # Navigate directly to the address lookup form
        try:
            WebDriverWait(driver, 10).until(
                EC.element_to_be_clickable((By.CSS_SELECTOR, "a[href*='address-lookup']"))
            ).click()
        except Exception:
            # Fallback to a direct URL in case the click is intercepted
            driver.get("https://www.truepeoplesearch.com/address-lookup")
        logger.info("Address search link clicked")
        time.sleep(1)

        # Wait for the address input fields to be visible
        try:
            street_input = WebDriverWait(driver, 20).until(
                EC.presence_of_element_located((By.CSS_SELECTOR, "input[placeholder*='123 Park Ave']"))
            )
            location_input = WebDriverWait(driver, 20).until(
                EC.presence_of_element_located((By.CSS_SELECTOR, "input[placeholder*='City']"))
            )
            logger.info("Address input fields located")
        except Exception:
            traceback.print_exc()
            if debug:
                capture_debug()
            raise

        # Accept cookie banner again if it reappears
        try:
            cookie_btn = WebDriverWait(driver, 5).until(
                EC.element_to_be_clickable((By.CLASS_NAME, "cc-btn"))
            )
            cookie_btn.click()
            logger.info("Cookie banner accepted")
            time.sleep(1)
        except TimeoutException:
            pass

        human_delay()

        # Type the full address in the first input only
        full_address = address.strip()
        logger.info("Typing address: %s", full_address)
        for ch in full_address:
            street_input.send_keys(ch)
            time.sleep(0.05)
        logger.info("Address typed")

        # Blur the field to avoid autocomplete and confirm the parsed address
        try:
            street_input.send_keys(Keys.TAB)
            logger.info("[INFO] TAB sent")
<<<<<<< HEAD
            time.sleep(0.5)
            location_input.send_keys(Keys.ENTER)
            logger.info("[INFO] ENTER pressed")
=======
        except Exception:
            traceback.print_exc()
            if debug:
                capture_debug()

        # Submit the form via ENTER in the second field
        try:
            location_input.send_keys(Keys.ENTER)
            logger.info("[INFO] ENTER pressed")

>>>>>>> 1d07fe8e
        except Exception:
            traceback.print_exc()
            if debug:
                capture_debug()
<<<<<<< HEAD
=======

>>>>>>> 1d07fe8e
        time.sleep(0.5)

        human_delay()

        # Click the search button next to the inputs
        try:
<<<<<<< HEAD
            btn = WebDriverWait(driver, 10).until(
                EC.element_to_be_clickable((By.CSS_SELECTOR, "input[type='submit']"))
            )
=======
            try:
                btn = WebDriverWait(driver, 10).until(
                    EC.element_to_be_clickable((By.CSS_SELECTOR, "input[type='submit']"))
                )
            except TimeoutException:
                btn = WebDriverWait(driver, 5).until(
                    EC.element_to_be_clickable((By.CSS_SELECTOR, "button[type='submit']"))
                )


>>>>>>> 1d07fe8e
            btn.click()
            logger.info("[INFO] Search button clicked")
        except ElementClickInterceptedException:
            driver.execute_script("arguments[0].click()", btn)
            logger.info("Submitting search via JS")
        except Exception:
            traceback.print_exc()
            if debug:
                capture_debug()
            raise
        time.sleep(1)

        human_delay()

        # Wait for results
        WebDriverWait(driver, 15).until(
            EC.presence_of_element_located((By.CSS_SELECTOR, "div.card"))
        )

        html = driver.page_source
        if debug:
            save_debug(html)
        soup = BeautifulSoup(html, "html.parser")
        for card in soup.select("div.card"):
            name_el = card.select_one("a[href*='/details']")
            name = name_el.get_text(strip=True) if name_el else ""
            phones = _parse_phones(card.get_text(" "))
            loc_el = card.find(string=re.compile("Current Address", re.I))
            city_state = (
                loc_el.find_parent("div").get_text(strip=True) if loc_el else ""
            )
            if name or phones:
                results.append(
                    {
                        "name": name,
                        "phones": phones,
                        "city_state": city_state,
                        "source": "TruePeopleSearch",
                    }
                )
    except Exception:
        traceback.print_exc()
        if debug:
            capture_debug()
        raise
    finally:
        driver.quit()
    return results


def main():
    parser = argparse.ArgumentParser(description="Search TruePeopleSearch using mobile proxies")
    parser.add_argument("address", help="Address to search")
    parser.add_argument("--debug", action="store_true", help="Save HTML and verbose logs on failure")
    parser.add_argument("--visible", action="store_true", help="Show browser window")
    parser.add_argument("--proxy", help="Proxy URL to use instead of random choice")
    args = parser.parse_args()

    if args.debug:
        logger.setLevel(logging.DEBUG)
    global DEBUG
    DEBUG = args.debug

    proxy = args.proxy or random_proxy()
    logger.info("Using proxy %s", proxy)
    try:
        results = search_truepeoplesearch(args.address, proxy, debug=args.debug, headless=not args.visible)
    except Exception:
        traceback.print_exc()
        logger.error("Search failed")
        results = []

    print(json.dumps(results, indent=2))


if __name__ == "__main__":
    main()<|MERGE_RESOLUTION|>--- conflicted
+++ resolved
@@ -277,52 +277,25 @@
         try:
             street_input.send_keys(Keys.TAB)
             logger.info("[INFO] TAB sent")
-<<<<<<< HEAD
             time.sleep(0.5)
             location_input.send_keys(Keys.ENTER)
             logger.info("[INFO] ENTER pressed")
-=======
+
         except Exception:
             traceback.print_exc()
             if debug:
                 capture_debug()
 
-        # Submit the form via ENTER in the second field
-        try:
-            location_input.send_keys(Keys.ENTER)
-            logger.info("[INFO] ENTER pressed")
-
->>>>>>> 1d07fe8e
-        except Exception:
-            traceback.print_exc()
-            if debug:
-                capture_debug()
-<<<<<<< HEAD
-=======
-
->>>>>>> 1d07fe8e
         time.sleep(0.5)
 
         human_delay()
 
         # Click the search button next to the inputs
         try:
-<<<<<<< HEAD
             btn = WebDriverWait(driver, 10).until(
                 EC.element_to_be_clickable((By.CSS_SELECTOR, "input[type='submit']"))
             )
-=======
-            try:
-                btn = WebDriverWait(driver, 10).until(
-                    EC.element_to_be_clickable((By.CSS_SELECTOR, "input[type='submit']"))
-                )
-            except TimeoutException:
-                btn = WebDriverWait(driver, 5).until(
-                    EC.element_to_be_clickable((By.CSS_SELECTOR, "button[type='submit']"))
-                )
-
-
->>>>>>> 1d07fe8e
+
             btn.click()
             logger.info("[INFO] Search button clicked")
         except ElementClickInterceptedException:
