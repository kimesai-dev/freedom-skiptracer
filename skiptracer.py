--- conflicted
+++ resolved
@@ -54,13 +54,6 @@
         """
     )
 
-<<<<<<< HEAD
-def fetch_html(context, url: str, debug: bool) -> str:
-    """Navigate to a URL in a fresh page and return the HTML."""
-    page = context.new_page()
-    apply_stealth(page)
-    response = page.goto(url, wait_until="domcontentloaded", timeout=30000)
-=======
 
 
 def random_mouse_movement(page, width: int = 1366, height: int = 768) -> None:
@@ -98,7 +91,6 @@
         page.mouse.wheel(0, random.randint(200, 800))
         time.sleep(random.uniform(0.2, 0.5))
  
->>>>>>> f860d4e8
     time.sleep(random.uniform(0.3, 0.7))
     html = page.content()
     if debug:
@@ -108,9 +100,7 @@
     page.close()
     return html
 
-<<<<<<< HEAD
-def search_truepeoplesearch(context, address: str, debug: bool, inspect: bool) -> List[Dict[str, object]]:
-=======
+
 
 
 def random_mouse_movement(page, times: int | None = None) -> None:
@@ -165,7 +155,6 @@
     manual: bool,
 ) -> List[Dict[str, object]]:
 
->>>>>>> f860d4e8
     if debug:
         print("Trying TruePeopleSearch...")
 
@@ -187,31 +176,21 @@
         street, city_state = [part.strip() for part in address.split(",", 1)]
 
     try:
-<<<<<<< HEAD
+     try:
         street, cityzip = address.split(",", 1)
     except ValueError:
         street, cityzip = address, ""
 
-    try:
-=======
-
->>>>>>> f860d4e8
         address_input = page.locator("input[placeholder*='Enter name']").first
         city_input = page.locator("input[placeholder*='City']").first
         address_input.wait_for(timeout=5000)
-<<<<<<< HEAD
         city_input.wait_for(timeout=5000)
         address_input.fill(street.strip())
         if cityzip:
             city_input.fill(cityzip.strip())
         else:
             city_input.fill("")
-=======
-        for ch in address:
-            address_input.type(ch, delay=random.randint(50, 120))
-        random_mouse_movement(page, 2)
-
->>>>>>> f860d4e8
+
     except Exception:
         if debug:
             print("Failed to locate or type into address fields")
@@ -222,12 +201,8 @@
         return []
 
     try:
-<<<<<<< HEAD
-        page.press("input[placeholder*='City']", "Enter")
-=======
-
-        address_input.press("Enter")
->>>>>>> f860d4e8
+page.press("input[placeholder*='City']", "Enter")
+
         time.sleep(3)
     except Exception:
         try:
@@ -253,30 +228,23 @@
         Path("logs/page_after_submit.html").write_text(html)
 
     lower_html = html.lower()
-<<<<<<< HEAD
-=======
-
-    if "press & hold" in lower_html:
-        print("Press & Hold challenge detected")
-        if manual and visible:
-            page.pause()
-        else:
-            handle_press_and_hold(page, debug)
-            page.wait_for_load_state("domcontentloaded")
-            html = page.content()
-            lower_html = html.lower()
-
->>>>>>> f860d4e8
+if "press & hold" in lower_html:
+    print("Press & Hold challenge detected")
+    if manual and visible:
+        page.pause()
+    else:
+        handle_press_and_hold(page, debug)
+        page.wait_for_load_state("domcontentloaded")
+        html = page.content()
+        lower_html = html.lower()
+
     bot_check = False
     if (
         "are you a human" in lower_html
         or "robot check" in lower_html
-<<<<<<< HEAD
-=======
 
 
         or "press & hold" in lower_html
->>>>>>> f860d4e8
         or ("verify" in lower_html and "robot" in lower_html)
     ):
         bot_check = True
@@ -287,12 +255,7 @@
         except Exception:
             pass
 
-<<<<<<< HEAD
-    if bot_check:
-        print("Bot check detected — waiting 10s and retrying...")
-        if debug:
-            Path("logs/page_after_submit.html").write_text(html)
-=======
+
 
     if "press & hold" in lower_html and "confirm you are a human" in lower_html:
         print("Press & Hold challenge detected — attempting to solve")
@@ -306,16 +269,14 @@
         print("Bot check detected — waiting 10s and retrying...")
         if debug:
             save_debug_html(html)
->>>>>>> f860d4e8
+
         page.pause()
         time.sleep(10)
         page.reload()
         page.wait_for_load_state("domcontentloaded")
-<<<<<<< HEAD
-=======
 
         random_mouse_movement(page)
->>>>>>> f860d4e8
+
         html = page.content()
         if debug:
             save_debug_html(html)
