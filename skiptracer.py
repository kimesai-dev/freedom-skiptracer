--- conflicted
+++ resolved
@@ -1,7 +1,6 @@
 #!/usr/bin/env python3
 """Batch skip tracer using Decodo's Web Scraper API."""
 
-<<<<<<< HEAD
 import os
 import time
 import re
@@ -105,11 +104,7 @@
         }
     data["Input Address"] = address
     return data
-=======
-import pandas as pd
 
-from skiptracer_helpers import scrape_address
->>>>>>> baabe5f6
 
 
 def main() -> None:
@@ -125,11 +120,8 @@
     scraper = Scraper(timeout=args.request_timeout)
     df = pd.read_csv("input.csv")
     results = [
-<<<<<<< HEAD
         scrape_address(addr, scraper)
-=======
-        scrape_address(addr)
->>>>>>> baabe5f6
+
         for addr in df.get("Address", [])
         if isinstance(addr, str)
     ]
