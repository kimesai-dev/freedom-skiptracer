--- conflicted
+++ resolved
@@ -52,7 +52,6 @@
 # List of residential proxies used for rotation to distribute requests.
 # Each entry should be in the form 'http://user:pass@host:port'
 PROXIES = [
-<<<<<<< HEAD
     # Default Decodo residential proxy
     "http://sph9k2p5z9:ghI6z+qlegG6h4F8zE@gate.decodo.com:10001",
     # Additional proxies can be added here for rotation
@@ -70,23 +69,6 @@
         config["username"] = info["user"]
         config["password"] = info["pass"] or ""
     return config
-=======
-    "http://sph9k2p5z9:ghI6z+qlegG6h4F8zE@gate.decodo.com:10001",
-]
-
-def _parse_proxy(url: str) -> Dict[str, str]:
-    """Return Playwright proxy settings from a full proxy URL."""
-    parts = re.match(r"^(https?)://([^:]+):([^@]+)@([^:]+):(\d+)$", url)
-    if not parts:
-        return {"server": url}
-    scheme, user, pwd, host, port = parts.groups()
-    return {
-        "server": f"{scheme}://{host}:{port}",
-        "username": user,
-        "password": pwd,
-    }
-
->>>>>>> 28084a8b
 
 def _normalize_phone(number: str) -> str:
     digits = re.sub(r"\D", "", number)
@@ -292,18 +274,12 @@
         # Randomly select a residential proxy for rotation
         proxy = random.choice(PROXIES)
     if proxy:
-<<<<<<< HEAD
         proxy_conf = _parse_proxy(proxy)
         launch_args["proxy"] = proxy_conf
         logger.info(
             "Using proxy %s (user=%s)", proxy_conf["server"], proxy_conf.get("username")
         )
-=======
-        proxy_cfg = _parse_proxy(proxy)
-        launch_args["proxy"] = proxy_cfg
-        logger.info("Using proxy %s", proxy)
-
->>>>>>> 28084a8b
+
     browser = p.chromium.launch(**launch_args)
 
 
@@ -313,7 +289,6 @@
     CURRENT_MOUSE_POS[0] = width / 2
     CURRENT_MOUSE_POS[1] = height / 2
     ua = random.choice(USER_AGENTS)
-<<<<<<< HEAD
     tz = random.choice([
         "America/New_York",
         "America/Chicago",
@@ -326,19 +301,7 @@
         viewport={"width": width, "height": height},
         locale=lang.split(",")[0],
         timezone_id=tz,
-=======
-    lang_header = random.choice(LANGUAGES)
-    tz = random.choice(TIMEZONES)
-    context = browser.new_context(
-        user_agent=ua,
-        viewport={"width": width, "height": height},
-        locale=lang_header.split(",")[0],
-        timezone_id=tz,
-        extra_http_headers={
-            "Accept-Language": lang_header,
-            "Referer": "https://www.google.com/",
-        },
->>>>>>> 28084a8b
+
     )
     logger.debug(f"Context UA={ua}, TZ={tz}, Lang={lang_header}")
     return browser, context
@@ -364,22 +327,12 @@
         save_debug_html(html)
         logger.debug(f"Saved debug HTML for {url}")
     if response and response.status >= 400:
-<<<<<<< HEAD
         Path("logs").mkdir(exist_ok=True)
         ts = int(time.time())
         screenshot = f"logs/error_{ts}.png"
         page.screenshot(path=screenshot)
         logger.debug(f"Saved error screenshot {screenshot}")
-=======
-        screenshot_path = f"logs/access_denied_{int(time.time())}.png"
-        page.screenshot(path=screenshot_path)
-        logger.error(
-            "Access Denied %s %s -- screenshot saved to %s",
-            response.status,
-            url,
-            screenshot_path,
-        )
->>>>>>> 28084a8b
+
         raise ValueError(f"HTTP {response.status}")
     page.close()
     return html
