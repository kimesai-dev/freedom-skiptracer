--- conflicted
+++ resolved
@@ -220,7 +220,6 @@
             traceback.print_exc()
             raise
 
-<<<<<<< HEAD
         # Wait for the address input
         try:
             addr_input = WebDriverWait(driver, 20).until(
@@ -238,23 +237,12 @@
             for ch in address:
                 addr_input.send_keys(ch)
                 human_delay(50, 150)
-=======
-        # Navigate to the address search form
-        try:
-            link = WebDriverWait(driver, 10).until(
-                EC.element_to_be_clickable((By.CSS_SELECTOR, "a[href*='address']"))
-            )
-            human_delay()
-            link.click()
-            logger.info("Address search link clicked")
-
->>>>>>> b6b1db94
-        except Exception:
-            capture_debug()
-            traceback.print_exc()
-            raise
-
-<<<<<<< HEAD
+
+        except Exception:
+            capture_debug()
+            traceback.print_exc()
+            raise
+
         # Click the search button
         try:
             search_btn = WebDriverWait(driver, 10).until(
@@ -262,40 +250,7 @@
             )
             human_delay(300, 600)
             search_btn.click()
-=======
-        # Wait for the address input
-        try:
-            addr_input = WebDriverWait(driver, 10).until(
-                EC.presence_of_element_located((By.ID, "home-input"))
-            )
-            logger.info("Address input found")
-        except Exception:
-            capture_debug()
-            traceback.print_exc()
-            raise
-
-        # Type the full address
-        try:
-            addr_input.clear()
-            human_delay(0.5, 1.0)
-            for char in address:
-                addr_input.send_keys(char)
-                time.sleep(random.uniform(0.05, 0.15))
-
-        except Exception:
-            capture_debug()
-            traceback.print_exc()
-            raise
-
-        # Click the search button
-        try:
-            WebDriverWait(driver, 10).until(
-                EC.element_to_be_clickable((By.ID, "btnSearch"))
-            )
-            human_delay()
-            driver.find_element(By.ID, "btnSearch").click()
-
->>>>>>> b6b1db94
+
             logger.info("Search submitted")
         except Exception:
             capture_debug()
