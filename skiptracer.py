import argparse
import json
import os
import random
import re
import time
from pathlib import Path
from typing import List, Dict
from urllib.parse import quote_plus

try:
    from bs4 import BeautifulSoup
    from playwright.sync_api import sync_playwright
except ImportError as exc:
    missing = str(exc).split("'")[1]
    print(f"Missing dependency: install with `pip install {missing}`")
    raise SystemExit(1)

PHONE_RE = re.compile(r"\(?\d{3}\)?[-.\s]?\d{3}[-.\s]?\d{4}")

USER_AGENTS = [
    "Mozilla/5.0 (Windows NT 10.0; Win64; x64) AppleWebKit/537.36 (KHTML, like Gecko) Chrome/120.0 Safari/537.36",
    "Mozilla/5.0 (Macintosh; Intel Mac OS X 10_15_7) AppleWebKit/537.36 (KHTML, like Gecko) Chrome/119.0 Safari/537.36",
    "Mozilla/5.0 (Windows NT 10.0; Win64; x64; rv:118.0) Gecko/20100101 Firefox/118.0",
]

def _normalize_phone(number: str) -> str:
    digits = re.sub(r"\D", "", number)
    if len(digits) == 10:
        return f"+1 ({digits[:3]}) {digits[3:6]}-{digits[6:]}"
    return number

def _parse_phones(text: str) -> List[str]:
    phones = set()
    for match in PHONE_RE.findall(text or ""):
        phones.add(_normalize_phone(match))
    return list(phones)

def save_debug_html(html: str) -> None:
    Path("logs").mkdir(exist_ok=True)
    Path("logs/debug_last.html").write_text(html)

def apply_stealth(page) -> None:
    page.add_init_script(
        """
        Object.defineProperty(navigator, 'webdriver', {get: () => undefined});
        window.chrome = window.chrome || { runtime: {} };
        Object.defineProperty(navigator, 'plugins', { get: () => [1, 2, 3] });
        Object.defineProperty(navigator, 'languages', { get: () => ['en-US', 'en'] });
        """
    )

def fetch_html(context, url: str, debug: bool) -> str:
    """Navigate to a URL in a fresh page and return the HTML."""
    page = context.new_page()
    apply_stealth(page)
    response = page.goto(url, wait_until="domcontentloaded", timeout=30000)
    time.sleep(random.uniform(0.3, 0.7))
    html = page.content()
    if debug:
        save_debug_html(html)
    if response and response.status >= 400:
        raise ValueError(f"HTTP {response.status}")
    page.close()
    return html

def search_truepeoplesearch(context, address: str, debug: bool, inspect: bool) -> List[Dict[str, object]]:
    if debug:
        print("Trying TruePeopleSearch...")

    page = context.new_page()
    apply_stealth(page)
    page.goto("https://www.truepeoplesearch.com/", wait_until="domcontentloaded", timeout=30000)

    try:
        page.click("a[href*='Address']", timeout=5000)
    except Exception:
        if debug:
            print("Failed to click Address tab")

    try:
        address_input = page.locator("input[placeholder*='Enter name']").first
        address_input.wait_for(timeout=5000)
        address_input.type(address, delay=random.randint(50, 100))
    except Exception:
        if debug:
            print("Failed to locate or type into address input field")
        html = page.content()
        if debug:
            save_debug_html(html)
        page.close()
        return []

    try:
        address_input.press("Enter")
        time.sleep(3)
    except Exception:
        try:
            page.click("button[type='submit']")
        except Exception:
            if debug:
                print("Failed to submit address search")
            page.close()
            return []

    page.wait_for_load_state("domcontentloaded")
    try:
        page.wait_for_selector("div.card", timeout=8000)
    except Exception:
        pass
    page.mouse.wheel(0, random.randint(200, 800))
    html = page.content()
    if debug:
        Path("logs").mkdir(exist_ok=True)
        Path("logs/page_after_submit.html").write_text(html)

    lower_html = html.lower()
    bot_check = False
    if (
        "are you a human" in lower_html
        or "robot check" in lower_html
<<<<<<< HEAD
        or "press & hold" in lower_html
=======
>>>>>>> 72681c86
        or ("verify" in lower_html and "robot" in lower_html)
    ):
        bot_check = True
    else:
        try:
            if page.locator("text=verify", has_text="robot").first.is_visible(timeout=1000):
                bot_check = True
        except Exception:
            pass

<<<<<<< HEAD
    if "press & hold to confirm you are a human" in lower_html:
        print("Press & Hold challenge detected on TPS")
        if debug or inspect:
            page.pause()
        page.close()
        return []

=======
>>>>>>> 72681c86
    if bot_check:
        print("Bot check detected — waiting 10s and retrying...")
        if debug:
            Path("logs/page_after_submit.html").write_text(html)
        page.pause()
        time.sleep(10)
        page.reload()
        page.wait_for_load_state("domcontentloaded")
        html = page.content()
        if debug:
            save_debug_html(html)

    soup = BeautifulSoup(html, "html.parser")
    cards = soup.select("div.card a[href*='/details']")
    if debug:
        print(f"Found {len(cards)} cards on TruePeopleSearch")
    if len(cards) == 0:
        print("No cards found — likely bot block or bad selector.")
    if inspect:
        for card in cards:
            print("TPS card:\n", card.get_text(" ", strip=True))

    results = []
    for link in cards:
        href = link.get("href")
        if not href:
            continue
        detail_url = href if href.startswith("http") else f"https://www.truepeoplesearch.com{href}"
        try:
            detail_html = fetch_html(context, detail_url, debug)
        except Exception as e:
            if debug:
                print(f"Error loading detail page: {e}")
            continue
        detail_soup = BeautifulSoup(detail_html, "html.parser")
        name_el = detail_soup.find(["h1", "h2", "strong"])
        name = name_el.get_text(strip=True) if name_el else ""
        loc_el = detail_soup.find(string=re.compile("Current Address", re.I))
        if loc_el and loc_el.find_parent("div"):
            location_div = loc_el.find_parent("div").find_next_sibling("div")
            location = location_div.get_text(strip=True) if location_div else ""
        else:
            location = ""
        phones = _parse_phones(detail_soup.get_text(" "))
        if name or phones:
            results.append({
                "name": name,
                "phones": phones,
                "city_state": location,
                "source": "TruePeopleSearch",
            })
    page.close()
    return results


def search_fastpeoplesearch(context, address: str, debug: bool, inspect: bool) -> List[Dict[str, object]]:
<<<<<<< HEAD
    """Search FastPeopleSearch for the given address."""
=======
    """Searches FastPeopleSearch for the given address."""
>>>>>>> 72681c86
    if debug:
        print("Trying FastPeopleSearch...")

    slug = quote_plus(address.lower().replace(",", "").replace(" ", "-"))
    url = f"https://www.fastpeoplesearch.com/address/{slug}"

    page = context.new_page()
    apply_stealth(page)
    page.goto(url, wait_until="domcontentloaded", timeout=30000)
    time.sleep(3)
    try:
        page.wait_for_selector("div.card", timeout=8000)
    except Exception:
        pass
    page.mouse.wheel(0, random.randint(200, 800))
    html = page.content()
    if debug:
        save_debug_html(html)

    soup = BeautifulSoup(html, "html.parser")
    cards = soup.select("div.card a[href*='/person']")
    if debug:
        print(f"Found {len(cards)} cards on FastPeopleSearch")
    if len(cards) == 0:
        print("No cards found — likely bot block or bad selector.")
    if inspect:
        for card in cards:
            print("FPS card:\n", card.get_text(" ", strip=True))

    results = []
    for link in cards:
        href = link.get("href")
        if not href:
            continue
        detail_url = href if href.startswith("http") else f"https://www.fastpeoplesearch.com{href}"
        try:
            detail_html = fetch_html(context, detail_url, debug)
        except Exception as e:
            if debug:
                print(f"Error loading detail page: {e}")
            continue
        detail_soup = BeautifulSoup(detail_html, "html.parser")
        name_el = detail_soup.find(["h1", "h2", "strong"])
        name = name_el.get_text(strip=True) if name_el else ""
        loc_el = detail_soup.find(string=re.compile("Current Address", re.I))
        if loc_el and loc_el.find_parent("div"):
            location_div = loc_el.find_parent("div").find_next_sibling("div")
            location = location_div.get_text(strip=True) if location_div else ""
        else:
            location = ""
        phones = _parse_phones(detail_soup.get_text(" "))
        if name or phones:
            results.append({
                "name": name,
                "phones": phones,
                "city_state": location,
                "source": "FastPeopleSearch",
            })
    page.close()
    return results

def main() -> None:
    parser = argparse.ArgumentParser(description="Autonomous skip tracing tool")
    parser.add_argument("address", help="Property address")
    parser.add_argument("--debug", action="store_true", help="Save HTML and log status codes")
    parser.add_argument("--visible", action="store_true", help="Show browser during scrape")
    parser.add_argument("--inspect", action="store_true", help="Print raw HTML card text")
    parser.add_argument("--fast", action="store_true", help="Include FastPeopleSearch")
    parser.add_argument("--save", action="store_true", help="Write results to results.json")
    args = parser.parse_args()

    with sync_playwright() as p:
        browser = p.chromium.launch(headless=not args.visible)
        context = browser.new_context(user_agent=random.choice(USER_AGENTS), viewport={"width": 1366, "height": 768})

        results: List[Dict[str, object]] = []
        try:
            results.extend(search_truepeoplesearch(context, args.address, args.debug, args.inspect))
        except Exception as e:
            if args.debug:
                print(f"TruePeopleSearch failed: {e}")

        if args.fast:
            try:
<<<<<<< HEAD
                results.extend(search_fastpeoplesearch(context, args.address, args.debug, args.inspect))
=======
                results.extend(
                    search_fastpeoplesearch(context, args.address, args.debug, args.inspect)
                )
>>>>>>> 72681c86
            except Exception as e:
                if args.debug:
                    print(f"FastPeopleSearch failed: {e}")

        context.close()
        browser.close()

    if args.save:
        Path("results.json").write_text(json.dumps(results, indent=2))

    if results:
        print(json.dumps(results, indent=2))
    else:
        print("No matches found for this address.")

if __name__ == "__main__":
    main()<|MERGE_RESOLUTION|>--- conflicted
+++ resolved
@@ -36,9 +36,9 @@
         phones.add(_normalize_phone(match))
     return list(phones)
 
-def save_debug_html(html: str) -> None:
+def save_debug_html(html: str, name: str = "debug_last.html") -> None:
     Path("logs").mkdir(exist_ok=True)
-    Path("logs/debug_last.html").write_text(html)
+    Path(f"logs/{name}").write_text(html)
 
 def apply_stealth(page) -> None:
     page.add_init_script(
@@ -51,7 +51,6 @@
     )
 
 def fetch_html(context, url: str, debug: bool) -> str:
-    """Navigate to a URL in a fresh page and return the HTML."""
     page = context.new_page()
     apply_stealth(page)
     response = page.goto(url, wait_until="domcontentloaded", timeout=30000)
@@ -108,21 +107,18 @@
         page.wait_for_selector("div.card", timeout=8000)
     except Exception:
         pass
+
     page.mouse.wheel(0, random.randint(200, 800))
     html = page.content()
     if debug:
-        Path("logs").mkdir(exist_ok=True)
-        Path("logs/page_after_submit.html").write_text(html)
+        save_debug_html(html, name="page_after_submit.html")
 
     lower_html = html.lower()
     bot_check = False
     if (
         "are you a human" in lower_html
         or "robot check" in lower_html
-<<<<<<< HEAD
         or "press & hold" in lower_html
-=======
->>>>>>> 72681c86
         or ("verify" in lower_html and "robot" in lower_html)
     ):
         bot_check = True
@@ -133,7 +129,6 @@
         except Exception:
             pass
 
-<<<<<<< HEAD
     if "press & hold to confirm you are a human" in lower_html:
         print("Press & Hold challenge detected on TPS")
         if debug or inspect:
@@ -141,12 +136,10 @@
         page.close()
         return []
 
-=======
->>>>>>> 72681c86
     if bot_check:
         print("Bot check detected — waiting 10s and retrying...")
         if debug:
-            Path("logs/page_after_submit.html").write_text(html)
+            save_debug_html(html)
         page.pause()
         time.sleep(10)
         page.reload()
@@ -197,13 +190,7 @@
     page.close()
     return results
 
-
 def search_fastpeoplesearch(context, address: str, debug: bool, inspect: bool) -> List[Dict[str, object]]:
-<<<<<<< HEAD
-    """Search FastPeopleSearch for the given address."""
-=======
-    """Searches FastPeopleSearch for the given address."""
->>>>>>> 72681c86
     if debug:
         print("Trying FastPeopleSearch...")
 
@@ -288,13 +275,7 @@
 
         if args.fast:
             try:
-<<<<<<< HEAD
                 results.extend(search_fastpeoplesearch(context, args.address, args.debug, args.inspect))
-=======
-                results.extend(
-                    search_fastpeoplesearch(context, args.address, args.debug, args.inspect)
-                )
->>>>>>> 72681c86
             except Exception as e:
                 if args.debug:
                     print(f"FastPeopleSearch failed: {e}")
